--- conflicted
+++ resolved
@@ -1,17 +1,4 @@
 [versions]
-<<<<<<< HEAD
-ksp = "1.9.21-1.0.15"
-kotlinJupyter = "0.11.0-198"
-ktlint = "3.4.5"
-kotlin = "1.9.21"
-dokka = "1.7.20"
-libsPublisher = "0.0.60-dev-30"
-# "Bootstrap" version of the dataframe, used in the build itself to generate @DataSchema APIs,
-# dogfood Gradle / KSP plugins in tests and idea-examples modules
-dataframe = "0.12.1"
-korro = "0.1.1-dev-29"
-kover = "0.6.0-Beta"
-=======
 ksp = "1.9.22-1.0.17"
 kotlinJupyter = "0.12.0-139"
 
@@ -29,7 +16,6 @@
 # "Bootstrap" version of the dataframe, used in the build itself to generate @DataSchema APIs,
 # dogfood Gradle / KSP plugins in tests and idea-examples modules
 dataframe = "0.13.0-dev-2838"
->>>>>>> 8ac0ace3
 
 # TODO 0.1.6 breaks ktlint, https://github.com/Kotlin/dataframe/issues/598
 korro = "0.1.5"
