        <html>
        <head>
            <style type="text/css">
                :root {
    --background: #fff;
    --background-odd: #f5f5f5;
    --background-hover: #d9edfd;
    --header-text-color: #474747;
    --text-color: #848484;
    --text-color-dark: #000;
    --text-color-medium: #737373;
    --text-color-pale: #b3b3b3;
    --inner-border-color: #aaa;
    --bold-border-color: #000;
    --link-color: #296eaa;
    --link-color-pale: #296eaa;
    --link-hover: #1a466c;
}

:root[theme="dark"], :root [data-jp-theme-light="false"], .dataframe_dark{
    --background: #303030;
    --background-odd: #3c3c3c;
    --background-hover: #464646;
    --header-text-color: #dddddd;
    --text-color: #b3b3b3;
    --text-color-dark: #dddddd;
    --text-color-medium: #b2b2b2;
    --text-color-pale: #737373;
    --inner-border-color: #707070;
    --bold-border-color: #777777;
    --link-color: #008dc0;
    --link-color-pale: #97e1fb;
    --link-hover: #00688e;
}

p.dataframe_description {
    color: var(--text-color-dark);
}

table.dataframe {
    font-family: "Helvetica Neue", Helvetica, Arial, sans-serif;
    font-size: 12px;
    background-color: var(--background);
    color: var(--text-color-dark);
    border: none;
    border-collapse: collapse;
}

table.dataframe th, td {
    padding: 6px;
    border: 1px solid transparent;
    text-align: left;
}

table.dataframe th {
    background-color: var(--background);
    color: var(--header-text-color);
}

table.dataframe td {
    vertical-align: top;
}

table.dataframe th.bottomBorder {
    border-bottom-color: var(--bold-border-color);
}

table.dataframe tbody > tr:nth-child(odd) {
    background: var(--background-odd);
}

table.dataframe tbody > tr:nth-child(even) {
    background: var(--background);
}

table.dataframe tbody > tr:hover {
    background: var(--background-hover);
}

table.dataframe a {
    cursor: pointer;
    color: var(--link-color);
    text-decoration: none;
}

table.dataframe tr:hover > td a {
    color: var(--link-color-pale);
}

table.dataframe a:hover {
    color: var(--link-hover);
    text-decoration: underline;
}

table.dataframe img {
    max-width: fit-content;
}

table.dataframe th.complex {
    background-color: var(--background);
    border: 1px solid var(--background);
}

table.dataframe .leftBorder {
    border-left-color: var(--inner-border-color);
}

table.dataframe .rightBorder {
    border-right-color: var(--inner-border-color);
}

table.dataframe .rightAlign {
    text-align: right;
}

table.dataframe .expanderSvg {
    width: 8px;
    height: 8px;
    margin-right: 3px;
}

table.dataframe .expander {
    display: flex;
    align-items: center;
}

/* formatting */

table.dataframe .null {
    color: var(--text-color-pale);
}

table.dataframe .structural {
    color: var(--text-color-medium);
    font-weight: bold;
}

table.dataframe .dataFrameCaption {
    font-weight: bold;
}

table.dataframe .numbers {
    color: var(--text-color-dark);
}

table.dataframe td:hover .formatted .structural, .null {
    color: var(--text-color-dark);
}

table.dataframe tr:hover .formatted .structural, .null {
    color: var(--text-color-dark);
}


body {
    font-family: "JetBrains Mono",SFMono-Regular,Consolas,"Liberation Mono",Menlo,Courier,monospace;
}       

:root {
    color: #19191C;
    background-color: #fff;
}

:root[theme="dark"] {
    background-color: #19191C;
    color: #FFFFFFCC
}

details details {
    margin-left: 20px; 
}

summary {
    padding: 6px;
}































































































            </style>
        </head>
        <body>
            

                            <details>
                            <summary>df.add { &quot;year&quot; from { 0 } }</summary>
                            
                                    <details>
                                    <summary>Input DataFrame: rowsCount = 7, columnsCount = 5</summary>
                                     <table class="dataframe" id="df_0"></table>

<p class="dataframe_description"></p>
                                    </details>
                                    <details>
                                    <summary>Output DataFrame: rowsCount = 7, columnsCount = 6</summary>
                                     <table class="dataframe" id="df_1"></table>

<p class="dataframe_description"></p>
                                    </details>
                            </details>
                            <br>
                            <details>
                            <summary>df.select { cols { it.name().startsWith(&quot;year&quot;) } }</summary>
                            
                                    <details>
                                    <summary>Input DataFrame: rowsCount = 7, columnsCount = 6</summary>
                                     <table class="dataframe" id="df_2"></table>

<p class="dataframe_description"></p>
                                    </details>
                                    <details>
                                    <summary>Output DataFrame: rowsCount = 7, columnsCount = 1</summary>
                                     <table class="dataframe" id="df_3"></table>

<p class="dataframe_description"></p>
                                    </details>
                            </details>
                            <br>
                            <details>
                            <summary>df.select { startsWith(&quot;year&quot;) }</summary>
                            
                                    <details>
                                    <summary>Input DataFrame: rowsCount = 7, columnsCount = 6</summary>
                                     <table class="dataframe" id="df_4"></table>

<p class="dataframe_description"></p>
                                    </details>
                                    <details>
                                    <summary>Output DataFrame: rowsCount = 7, columnsCount = 1</summary>
                                     <table class="dataframe" id="df_5"></table>

<p class="dataframe_description"></p>
                                    </details>
                            </details>
                            <br>
                            <details>
                            <summary>df.select { colsOf&amp;lt;String&amp;gt;() }</summary>
                            
                                    <details>
                                    <summary>Input DataFrame: rowsCount = 7, columnsCount = 6</summary>
                                     <table class="dataframe" id="df_6"></table>

<p class="dataframe_description"></p>
                                    </details>
                                    <details>
                                    <summary>Output DataFrame: rowsCount = 0, columnsCount = 0</summary>
                                     <table class="dataframe" id="df_7"></table>

<p class="dataframe_description"></p>
                                    </details>
                            </details>
                            <br>
                            <details>
                            <summary>df.select { colsOf&amp;lt;String?&amp;gt; { it.countDistinct() &amp;gt; 5 } }</summary>
                            
                                    <details>
                                    <summary>Input DataFrame: rowsCount = 7, columnsCount = 6</summary>
                                     <table class="dataframe" id="df_8"></table>

<p class="dataframe_description"></p>
                                    </details>
                                    <details>
                                    <summary>Output DataFrame: rowsCount = 7, columnsCount = 1</summary>
                                     <table class="dataframe" id="df_9"></table>

<p class="dataframe_description"></p>
                                    </details>
                            </details>
                            <br>
                            <details>
                            <summary>df.select { all() }</summary>
                            
                                    <details>
                                    <summary>Input DataFrame: rowsCount = 7, columnsCount = 6</summary>
                                     <table class="dataframe" id="df_10"></table>

<p class="dataframe_description"></p>
                                    </details>
                                    <details>
                                    <summary>Output DataFrame: rowsCount = 7, columnsCount = 6</summary>
                                     <table class="dataframe" id="df_11"></table>

<p class="dataframe_description"></p>
                                    </details>
                            </details>
                            <br>
                            <details>
                            <summary>df.select { take(2) }</summary>
                            
                                    <details>
                                    <summary>Input DataFrame: rowsCount = 7, columnsCount = 6</summary>
                                     <table class="dataframe" id="df_12"></table>

<p class="dataframe_description"></p>
                                    </details>
                                    <details>
                                    <summary>Output DataFrame: rowsCount = 7, columnsCount = 2</summary>
                                     <table class="dataframe" id="df_13"></table>

<p class="dataframe_description"></p>
                                    </details>
                            </details>
                            <br>
                            <details>
                            <summary>df.select { takeLast(2) }</summary>
                            
                                    <details>
                                    <summary>Input DataFrame: rowsCount = 7, columnsCount = 6</summary>
                                     <table class="dataframe" id="df_14"></table>

<p class="dataframe_description"></p>
                                    </details>
                                    <details>
                                    <summary>Output DataFrame: rowsCount = 7, columnsCount = 2</summary>
                                     <table class="dataframe" id="df_15"></table>

<p class="dataframe_description"></p>
                                    </details>
                            </details>
                            <br>
                            <details>
                            <summary>df.select { drop(2) }</summary>
                            
                                    <details>
                                    <summary>Input DataFrame: rowsCount = 7, columnsCount = 6</summary>
                                     <table class="dataframe" id="df_16"></table>

<p class="dataframe_description"></p>
                                    </details>
                                    <details>
                                    <summary>Output DataFrame: rowsCount = 7, columnsCount = 4</summary>
                                     <table class="dataframe" id="df_17"></table>

<p class="dataframe_description"></p>
                                    </details>
                            </details>
                            <br>
                            <details>
                            <summary>df.select { dropLast(2) }</summary>
                            
                                    <details>
                                    <summary>Input DataFrame: rowsCount = 7, columnsCount = 6</summary>
                                     <table class="dataframe" id="df_18"></table>

<p class="dataframe_description"></p>
                                    </details>
                                    <details>
                                    <summary>Output DataFrame: rowsCount = 7, columnsCount = 4</summary>
                                     <table class="dataframe" id="df_19"></table>

<p class="dataframe_description"></p>
                                    </details>
                            </details>
                            <br>
                            <details>
                            <summary>df.select { first { it.name.startsWith(&quot;year&quot;) } }</summary>
                            
                                    <details>
                                    <summary>Input DataFrame: rowsCount = 7, columnsCount = 6</summary>
                                     <table class="dataframe" id="df_20"></table>

<p class="dataframe_description"></p>
                                    </details>
                                    <details>
                                    <summary>Output DataFrame: rowsCount = 7, columnsCount = 1</summary>
                                     <table class="dataframe" id="df_21"></table>

<p class="dataframe_description"></p>
                                    </details>
<<<<<<< HEAD
                        </details>
                        <br>
                        <details>
                        <summary>df.select {
            colGroup(&quot;name&quot;).lastCol { it.name().endsWith(&quot;Name&quot;) }
=======
                            </details>
                            <br>
                            <details>
                            <summary>df.select {
            colGroup(&quot;name&quot;).last { it.name().endsWith(&quot;Name&quot;) }
>>>>>>> 9a531967
        }</summary>
                            
                                    <details>
                                    <summary>Input DataFrame: rowsCount = 7, columnsCount = 6</summary>
                                     <table class="dataframe" id="df_22"></table>

<p class="dataframe_description"></p>
                                    </details>
                                    <details>
                                    <summary>Output DataFrame: rowsCount = 7, columnsCount = 1</summary>
                                     <table class="dataframe" id="df_23"></table>

<p class="dataframe_description"></p>
                                    </details>
<<<<<<< HEAD
                        </details>
                        <br>
                        <details>
                        <summary>df.select {
            Person::name.singleCol { it.name().startsWith(&quot;first&quot;) }
=======
                            </details>
                            <br>
                            <details>
                            <summary>df.select {
            Person::name.single { it.name().startsWith(&quot;first&quot;) }
>>>>>>> 9a531967
        }</summary>
                            
                                    <details>
                                    <summary>Input DataFrame: rowsCount = 7, columnsCount = 6</summary>
                                     <table class="dataframe" id="df_24"></table>

<p class="dataframe_description"></p>
                                    </details>
                                    <details>
                                    <summary>Output DataFrame: rowsCount = 7, columnsCount = 1</summary>
                                     <table class="dataframe" id="df_25"></table>

<p class="dataframe_description"></p>
                                    </details>
                            </details>
                            <br>
                            <details>
                            <summary>df.select { cols { !it.isColumnGroup() }.recursively() }</summary>
                            
                                    <details>
                                    <summary>Input DataFrame: rowsCount = 7, columnsCount = 6</summary>
                                     <table class="dataframe" id="df_26"></table>

<p class="dataframe_description"></p>
                                    </details>
                                    <details>
                                    <summary>Output DataFrame: rowsCount = 7, columnsCount = 7</summary>
                                     <table class="dataframe" id="df_27"></table>

<p class="dataframe_description"></p>
                                    </details>
                            </details>
                            <br>
                            <details>
                            <summary>df.select { all().recursively() }</summary>
                            
                                    <details>
                                    <summary>Input DataFrame: rowsCount = 7, columnsCount = 6</summary>
                                     <table class="dataframe" id="df_28"></table>

<p class="dataframe_description"></p>
                                    </details>
                                    <details>
                                    <summary>Output DataFrame: rowsCount = 7, columnsCount = 8</summary>
                                     <table class="dataframe" id="df_29"></table>

<p class="dataframe_description"></p>
                                    </details>
                            </details>
                            <br>
                            <details>
                            <summary>df.select { cols { it.name().contains(&quot;:&quot;) }.recursively() }</summary>
                            
                                    <details>
                                    <summary>Input DataFrame: rowsCount = 7, columnsCount = 6</summary>
                                     <table class="dataframe" id="df_30"></table>

<p class="dataframe_description"></p>
                                    </details>
                                    <details>
                                    <summary>Output DataFrame: rowsCount = 0, columnsCount = 0</summary>
                                     <table class="dataframe" id="df_31"></table>

<p class="dataframe_description"></p>
                                    </details>
                            </details>
                            <br>
                            <details>
                            <summary>df.select { colsOf&amp;lt;String&amp;gt;().rec() }</summary>
                            
                                    <details>
                                    <summary>Input DataFrame: rowsCount = 7, columnsCount = 6</summary>
                                     <table class="dataframe" id="df_32"></table>

<p class="dataframe_description"></p>
                                    </details>
                                    <details>
                                    <summary>Output DataFrame: rowsCount = 7, columnsCount = 2</summary>
                                     <table class="dataframe" id="df_33"></table>

<p class="dataframe_description"></p>
                                    </details>
                            </details>
                            <br>
                            <details>
                            <summary>df.select { except { colsOf&amp;lt;String&amp;gt;() } }</summary>
                            
                                    <details>
                                    <summary>Input DataFrame: rowsCount = 7, columnsCount = 6</summary>
                                     <table class="dataframe" id="df_34"></table>

<p class="dataframe_description"></p>
                                    </details>
                                    <details>
                                    <summary>Output DataFrame: rowsCount = 7, columnsCount = 6</summary>
                                     <table class="dataframe" id="df_35"></table>

<p class="dataframe_description"></p>
                                    </details>
                            </details>
                            <br>
                            <details>
                            <summary>df.select { take(2) and col(3) }</summary>
                            
                                    <details>
                                    <summary>Input DataFrame: rowsCount = 7, columnsCount = 6</summary>
                                     <table class="dataframe" id="df_36"></table>

<p class="dataframe_description"></p>
                                    </details>
                                    <details>
                                    <summary>Output DataFrame: rowsCount = 7, columnsCount = 3</summary>
                                     <table class="dataframe" id="df_37"></table>

<p class="dataframe_description"></p>
                                    </details>
                            </details>
                            <br>
        </body>
        <script>
            (function () {
    window.DataFrame = window.DataFrame || new (function () {
        this.addTable = function (df) {
            let cols = df.cols;
            for (let i = 0; i < cols.length; i++) {
                for (let c of cols[i].children) {
                    cols[c].parent = i;
                }
            }
            df.nrow = 0
            for (let i = 0; i < df.cols.length; i++) {
                if (df.cols[i].values.length > df.nrow) df.nrow = df.cols[i].values.length
            }
            if (df.id === df.rootId) {
                df.expandedFrames = new Set()
                df.childFrames = {}
                const table = this.getTableElement(df.id)
                table.df = df
                for (let i = 0; i < df.cols.length; i++) {
                    let col = df.cols[i]
                    if (col.parent === undefined && col.children.length > 0) col.expanded = true
                }
            } else {
                const rootDf = this.getTableData(df.rootId)
                rootDf.childFrames[df.id] = df
            }
        }

        this.computeRenderData = function (df) {
            let result = []
            let pos = 0
            for (let col = 0; col < df.cols.length; col++) {
                if (df.cols[col].parent === undefined)
                    pos += this.computeRenderDataRec(df.cols, col, pos, 0, result, false, false)
            }
            for (let i = 0; i < result.length; i++) {
                let row = result[i]
                for (let j = 0; j < row.length; j++) {
                    let cell = row[j]
                    if (j === 0)
                        cell.leftBd = false
                    if (j < row.length - 1) {
                        let nextData = row[j + 1]
                        if (nextData.leftBd) cell.rightBd = true
                        else if (cell.rightBd) nextData.leftBd = true
                    } else cell.rightBd = false
                }
            }
            return result
        }

        this.computeRenderDataRec = function (cols, colId, pos, depth, result, leftBorder, rightBorder) {
            if (result.length === depth) {
                const array = [];
                if (pos > 0) {
                    let j = 0
                    for (let i = 0; j < pos; i++) {
                        let c = result[depth - 1][i]
                        j += c.span
                        let copy = Object.assign({empty: true}, c)
                        array.push(copy)
                    }
                }
                result.push(array)
            }
            const col = cols[colId];
            let size = 0;
            if (col.expanded) {
                let childPos = pos
                for (let i = 0; i < col.children.length; i++) {
                    let child = col.children[i]
                    let childLeft = i === 0 && (col.children.length > 1 || leftBorder)
                    let childRight = i === col.children.length - 1 && (col.children.length > 1 || rightBorder)
                    let childSize = this.computeRenderDataRec(cols, child, childPos, depth + 1, result, childLeft, childRight)
                    childPos += childSize
                    size += childSize
                }
            } else {
                for (let i = depth + 1; i < result.length; i++)
                    result[i].push({id: colId, span: 1, leftBd: leftBorder, rightBd: rightBorder, empty: true})
                size = 1
            }
            let left = leftBorder
            let right = rightBorder
            if (size > 1) {
                left = true
                right = true
            }
            result[depth].push({id: colId, span: size, leftBd: left, rightBd: right})
            return size
        }

        this.getTableElement = function (id) {
            return document.getElementById("df_" + id)
        }

        this.getTableData = function (id) {
            return this.getTableElement(id).df
        }

        this.createExpander = function (isExpanded) {
            const svgNs = "http://www.w3.org/2000/svg"
            let svg = document.createElementNS(svgNs, "svg")
            svg.classList.add("expanderSvg")
            let path = document.createElementNS(svgNs, "path")
            if (isExpanded) {
                svg.setAttribute("viewBox", "0 -2 8 8")
                path.setAttribute("d", "M1 0 l-1 1 4 4 4 -4 -1 -1 -3 3Z")
            } else {
                svg.setAttribute("viewBox", "-2 0 8 8")
                path.setAttribute("d", "M1 0 l-1 1 3 3 -3 3 1 1 4 -4Z")
            }
            path.setAttribute("fill", "currentColor")
            svg.appendChild(path)
            return svg
        }

        this.renderTable = function (id) {

            let table = this.getTableElement(id)

            if (table === null) return

            table.innerHTML = ""

            let df = table.df
            let rootDf = df.rootId === df.id ? df : this.getTableData(df.rootId)

            // header
            let header = document.createElement("thead")
            table.appendChild(header)

            let renderData = this.computeRenderData(df)
            for (let j = 0; j < renderData.length; j++) {
                let rowData = renderData[j]
                let tr = document.createElement("tr");
                let isLastRow = j === renderData.length - 1
                header.appendChild(tr);
                for (let i = 0; i < rowData.length; i++) {
                    let cell = rowData[i]
                    let th = document.createElement("th");
                    th.setAttribute("colspan", cell.span)
                    let colId = cell.id
                    let col = df.cols[colId];
                    if (!cell.empty) {
                        if (col.children.length === 0) {
                            th.innerHTML = col.name
                        } else {
                            let link = document.createElement("a")
                            link.className = "expander"
                            let that = this
                            link.onclick = function () {
                                col.expanded = !col.expanded
                                that.renderTable(id)
                            }
                            link.appendChild(this.createExpander(col.expanded))
                            link.innerHTML += col.name
                            th.appendChild(link)
                        }
                    }
                    let classes = (cell.leftBd ? " leftBorder" : "") + (cell.rightBd ? " rightBorder" : "")
                    if (col.rightAlign)
                        classes += " rightAlign"
                    if (isLastRow)
                        classes += " bottomBorder"
                    if (classes.length > 0)
                        th.setAttribute("class", classes)
                    tr.appendChild(th)
                }
            }

            // body
            let body = document.createElement("tbody")
            table.appendChild(body)

            let columns = renderData.pop()
            for (let row = 0; row < df.nrow; row++) {
                let tr = document.createElement("tr");
                body.appendChild(tr)
                for (let i = 0; i < columns.length; i++) {
                    let cell = columns[i]
                    let td = document.createElement("td");
                    let colId = cell.id
                    let col = df.cols[colId]
                    let classes = (cell.leftBd ? " leftBorder" : "") + (cell.rightBd ? " rightBorder" : "")
                    if (col.rightAlign)
                        classes += " rightAlign"
                    if (classes.length > 0)
                        td.setAttribute("class", classes)
                    tr.appendChild(td)
                    let value = col.values[row]
                    if (value.frameId !== undefined) {
                        let frameId = value.frameId
                        let expanded = rootDf.expandedFrames.has(frameId)
                        let link = document.createElement("a")
                        link.className = "expander"
                        let that = this
                        link.onclick = function () {
                            if (rootDf.expandedFrames.has(frameId))
                                rootDf.expandedFrames.delete(frameId)
                            else rootDf.expandedFrames.add(frameId)
                            that.renderTable(id)
                        }
                        link.appendChild(this.createExpander(expanded))
                        link.innerHTML += value.value
                        if (expanded) {
                            td.appendChild(link)
                            td.appendChild(document.createElement("p"))
                            const childTable = document.createElement("table")
                            childTable.className = "dataframe"
                            childTable.id = "df_" + frameId
                            let childDf = rootDf.childFrames[frameId]
                            childTable.df = childDf
                            td.appendChild(childTable)
                            this.renderTable(frameId)
                            if (childDf.nrow !== childDf.totalRows) {
                                const footer = document.createElement("p")
                                footer.innerText = `... showing only top ${childDf.nrow} of ${childDf.totalRows} rows`
                                td.appendChild(footer)
                            }
                        } else {
                            td.appendChild(link)
                        }
                    } else if (value.style !== undefined) {
                        td.innerHTML = value.value
                        td.setAttribute("style", value.style)
                    } else td.innerHTML = value
                    this.nodeScriptReplace(td)
                }
            }
        }

        this.nodeScriptReplace = function (node) {
            if (this.nodeScriptIs(node) === true) {
                node.parentNode.replaceChild(this.nodeScriptClone(node), node);
            } else {
                let i = -1, children = node.childNodes;
                while (++i < children.length) {
                    this.nodeScriptReplace(children[i]);
                }
            }

            return node;
        }

        this.nodeScriptClone = function (node) {
            let script = document.createElement("script");
            script.text = node.innerHTML;

            let i = -1, attrs = node.attributes, attr;
            while (++i < attrs.length) {
                script.setAttribute((attr = attrs[i]).name, attr.value);
            }
            return script;
        }

        this.nodeScriptIs = function (node) {
            return node.tagName === 'SCRIPT';
        }
    })()

    window.call_DataFrame = function (f) {
        return f();
    };

    let funQueue = window["kotlinQueues"] && window["kotlinQueues"]["DataFrame"];
    if (funQueue) {
        funQueue.forEach(function (f) {
            f();
        });
        funQueue = [];
    }
})()



/*<!--*/
call_DataFrame(function() { DataFrame.addTable({ cols: [{ name: "<span title=\"firstName: String\">firstName</span>", children: [], rightAlign: false, values: ["Alice","Bob","Charlie","Charlie","Bob","Alice","Charlie"] }, 
{ name: "<span title=\"lastName: String\">lastName</span>", children: [], rightAlign: false, values: ["Cooper","Dylan","Daniels","Chaplin","Marley","Wolf","Byrd"] }, 
{ name: "<span title=\"name: DataRow\">name</span>", children: [0, 1], rightAlign: false, values: ["<span class=\"formatted\" title=\"firstName: Alice\nlastName: Cooper\"><span class=\"structural\">{ </span><span class=\"structural\">firstName: </span>Alice<span class=\"structural\">, </span><span class=\"structural\">lastName: </span>Cooper<span class=\"structural\"> }</span></span>","<span class=\"formatted\" title=\"firstName: Bob\nlastName: Dylan\"><span class=\"structural\">{ </span><span class=\"structural\">firstName: </span>Bob<span class=\"structural\">, </span><span class=\"structural\">lastName: </span>Dylan<span class=\"structural\"> }</span></span>","<span class=\"formatted\" title=\"firstName: Charlie\nlastName: Daniels\"><span class=\"structural\">{ </span><span class=\"structural\">firstName: </span>Charlie<span class=\"structural\">, </span><span class=\"structural\">lastName: </span>Dan<span class=\"structural\">...</span><span class=\"structural\"> }</span></span>","<span class=\"formatted\" title=\"firstName: Charlie\nlastName: Chaplin\"><span class=\"structural\">{ </span><span class=\"structural\">firstName: </span>Charlie<span class=\"structural\">, </span><span class=\"structural\">lastName: </span>Cha<span class=\"structural\">...</span><span class=\"structural\"> }</span></span>","<span class=\"formatted\" title=\"firstName: Bob\nlastName: Marley\"><span class=\"structural\">{ </span><span class=\"structural\">firstName: </span>Bob<span class=\"structural\">, </span><span class=\"structural\">lastName: </span>Marley<span class=\"structural\"> }</span></span>","<span class=\"formatted\" title=\"firstName: Alice\nlastName: Wolf\"><span class=\"structural\">{ </span><span class=\"structural\">firstName: </span>Alice<span class=\"structural\">, </span><span class=\"structural\">lastName: </span>Wolf<span class=\"structural\"> }</span></span>","<span class=\"formatted\" title=\"firstName: Charlie\nlastName: Byrd\"><span class=\"structural\">{ </span><span class=\"structural\">firstName: </span>Charlie<span class=\"structural\">, </span><span class=\"structural\">lastName: </span>Byrd<span class=\"structural\"> }</span></span>"] }, 
{ name: "<span title=\"age: Int\">age</span>", children: [], rightAlign: true, values: ["<span class=\"formatted\" title=\"\"><span class=\"numbers\">15</span></span>","<span class=\"formatted\" title=\"\"><span class=\"numbers\">45</span></span>","<span class=\"formatted\" title=\"\"><span class=\"numbers\">20</span></span>","<span class=\"formatted\" title=\"\"><span class=\"numbers\">40</span></span>","<span class=\"formatted\" title=\"\"><span class=\"numbers\">30</span></span>","<span class=\"formatted\" title=\"\"><span class=\"numbers\">20</span></span>","<span class=\"formatted\" title=\"\"><span class=\"numbers\">30</span></span>"] }, 
{ name: "<span title=\"city: String?\">city</span>", children: [], rightAlign: false, values: ["London","Dubai","Moscow","Milan","Tokyo","<span class=\"formatted\" title=\"\"><span class=\"null\">null</span></span>","Moscow"] }, 
{ name: "<span title=\"weight: Int?\">weight</span>", children: [], rightAlign: true, values: ["<span class=\"formatted\" title=\"\"><span class=\"numbers\">54</span></span>","<span class=\"formatted\" title=\"\"><span class=\"numbers\">87</span></span>","<span class=\"formatted\" title=\"\"><span class=\"null\">null</span></span>","<span class=\"formatted\" title=\"\"><span class=\"null\">null</span></span>","<span class=\"formatted\" title=\"\"><span class=\"numbers\">68</span></span>","<span class=\"formatted\" title=\"\"><span class=\"numbers\">55</span></span>","<span class=\"formatted\" title=\"\"><span class=\"numbers\">90</span></span>"] }, 
{ name: "<span title=\"isHappy: Boolean\">isHappy</span>", children: [], rightAlign: false, values: ["true","true","false","true","true","false","true"] }, 
], id: 0, rootId: 0, totalRows: 7 } ) });
/*-->*/

call_DataFrame(function() { DataFrame.renderTable(0) });


/*<!--*/
call_DataFrame(function() { DataFrame.addTable({ cols: [{ name: "<span title=\"firstName: String\">firstName</span>", children: [], rightAlign: false, values: ["Alice","Bob","Charlie","Charlie","Bob","Alice","Charlie"] }, 
{ name: "<span title=\"lastName: String\">lastName</span>", children: [], rightAlign: false, values: ["Cooper","Dylan","Daniels","Chaplin","Marley","Wolf","Byrd"] }, 
{ name: "<span title=\"name: DataRow\">name</span>", children: [0, 1], rightAlign: false, values: ["<span class=\"formatted\" title=\"firstName: Alice\nlastName: Cooper\"><span class=\"structural\">{ </span><span class=\"structural\">firstName: </span>Alice<span class=\"structural\">, </span><span class=\"structural\">lastName: </span>Cooper<span class=\"structural\"> }</span></span>","<span class=\"formatted\" title=\"firstName: Bob\nlastName: Dylan\"><span class=\"structural\">{ </span><span class=\"structural\">firstName: </span>Bob<span class=\"structural\">, </span><span class=\"structural\">lastName: </span>Dylan<span class=\"structural\"> }</span></span>","<span class=\"formatted\" title=\"firstName: Charlie\nlastName: Daniels\"><span class=\"structural\">{ </span><span class=\"structural\">firstName: </span>Charlie<span class=\"structural\">, </span><span class=\"structural\">lastName: </span>Dan<span class=\"structural\">...</span><span class=\"structural\"> }</span></span>","<span class=\"formatted\" title=\"firstName: Charlie\nlastName: Chaplin\"><span class=\"structural\">{ </span><span class=\"structural\">firstName: </span>Charlie<span class=\"structural\">, </span><span class=\"structural\">lastName: </span>Cha<span class=\"structural\">...</span><span class=\"structural\"> }</span></span>","<span class=\"formatted\" title=\"firstName: Bob\nlastName: Marley\"><span class=\"structural\">{ </span><span class=\"structural\">firstName: </span>Bob<span class=\"structural\">, </span><span class=\"structural\">lastName: </span>Marley<span class=\"structural\"> }</span></span>","<span class=\"formatted\" title=\"firstName: Alice\nlastName: Wolf\"><span class=\"structural\">{ </span><span class=\"structural\">firstName: </span>Alice<span class=\"structural\">, </span><span class=\"structural\">lastName: </span>Wolf<span class=\"structural\"> }</span></span>","<span class=\"formatted\" title=\"firstName: Charlie\nlastName: Byrd\"><span class=\"structural\">{ </span><span class=\"structural\">firstName: </span>Charlie<span class=\"structural\">, </span><span class=\"structural\">lastName: </span>Byrd<span class=\"structural\"> }</span></span>"] }, 
{ name: "<span title=\"age: Int\">age</span>", children: [], rightAlign: true, values: ["<span class=\"formatted\" title=\"\"><span class=\"numbers\">15</span></span>","<span class=\"formatted\" title=\"\"><span class=\"numbers\">45</span></span>","<span class=\"formatted\" title=\"\"><span class=\"numbers\">20</span></span>","<span class=\"formatted\" title=\"\"><span class=\"numbers\">40</span></span>","<span class=\"formatted\" title=\"\"><span class=\"numbers\">30</span></span>","<span class=\"formatted\" title=\"\"><span class=\"numbers\">20</span></span>","<span class=\"formatted\" title=\"\"><span class=\"numbers\">30</span></span>"] }, 
{ name: "<span title=\"city: String?\">city</span>", children: [], rightAlign: false, values: ["London","Dubai","Moscow","Milan","Tokyo","<span class=\"formatted\" title=\"\"><span class=\"null\">null</span></span>","Moscow"] }, 
{ name: "<span title=\"weight: Int?\">weight</span>", children: [], rightAlign: true, values: ["<span class=\"formatted\" title=\"\"><span class=\"numbers\">54</span></span>","<span class=\"formatted\" title=\"\"><span class=\"numbers\">87</span></span>","<span class=\"formatted\" title=\"\"><span class=\"null\">null</span></span>","<span class=\"formatted\" title=\"\"><span class=\"null\">null</span></span>","<span class=\"formatted\" title=\"\"><span class=\"numbers\">68</span></span>","<span class=\"formatted\" title=\"\"><span class=\"numbers\">55</span></span>","<span class=\"formatted\" title=\"\"><span class=\"numbers\">90</span></span>"] }, 
{ name: "<span title=\"isHappy: Boolean\">isHappy</span>", children: [], rightAlign: false, values: ["true","true","false","true","true","false","true"] }, 
{ name: "<span title=\"year: Int\">year</span>", children: [], rightAlign: true, values: ["<span class=\"formatted\" title=\"\"><span class=\"numbers\">0</span></span>","<span class=\"formatted\" title=\"\"><span class=\"numbers\">0</span></span>","<span class=\"formatted\" title=\"\"><span class=\"numbers\">0</span></span>","<span class=\"formatted\" title=\"\"><span class=\"numbers\">0</span></span>","<span class=\"formatted\" title=\"\"><span class=\"numbers\">0</span></span>","<span class=\"formatted\" title=\"\"><span class=\"numbers\">0</span></span>","<span class=\"formatted\" title=\"\"><span class=\"numbers\">0</span></span>"] }, 
], id: 1, rootId: 1, totalRows: 7 } ) });
/*-->*/

call_DataFrame(function() { DataFrame.renderTable(1) });



/*<!--*/
call_DataFrame(function() { DataFrame.addTable({ cols: [{ name: "<span title=\"firstName: String\">firstName</span>", children: [], rightAlign: false, values: ["Alice","Bob","Charlie","Charlie","Bob","Alice","Charlie"] }, 
{ name: "<span title=\"lastName: String\">lastName</span>", children: [], rightAlign: false, values: ["Cooper","Dylan","Daniels","Chaplin","Marley","Wolf","Byrd"] }, 
{ name: "<span title=\"name: DataRow\">name</span>", children: [0, 1], rightAlign: false, values: ["<span class=\"formatted\" title=\"firstName: Alice\nlastName: Cooper\"><span class=\"structural\">{ </span><span class=\"structural\">firstName: </span>Alice<span class=\"structural\">, </span><span class=\"structural\">lastName: </span>Cooper<span class=\"structural\"> }</span></span>","<span class=\"formatted\" title=\"firstName: Bob\nlastName: Dylan\"><span class=\"structural\">{ </span><span class=\"structural\">firstName: </span>Bob<span class=\"structural\">, </span><span class=\"structural\">lastName: </span>Dylan<span class=\"structural\"> }</span></span>","<span class=\"formatted\" title=\"firstName: Charlie\nlastName: Daniels\"><span class=\"structural\">{ </span><span class=\"structural\">firstName: </span>Charlie<span class=\"structural\">, </span><span class=\"structural\">lastName: </span>Dan<span class=\"structural\">...</span><span class=\"structural\"> }</span></span>","<span class=\"formatted\" title=\"firstName: Charlie\nlastName: Chaplin\"><span class=\"structural\">{ </span><span class=\"structural\">firstName: </span>Charlie<span class=\"structural\">, </span><span class=\"structural\">lastName: </span>Cha<span class=\"structural\">...</span><span class=\"structural\"> }</span></span>","<span class=\"formatted\" title=\"firstName: Bob\nlastName: Marley\"><span class=\"structural\">{ </span><span class=\"structural\">firstName: </span>Bob<span class=\"structural\">, </span><span class=\"structural\">lastName: </span>Marley<span class=\"structural\"> }</span></span>","<span class=\"formatted\" title=\"firstName: Alice\nlastName: Wolf\"><span class=\"structural\">{ </span><span class=\"structural\">firstName: </span>Alice<span class=\"structural\">, </span><span class=\"structural\">lastName: </span>Wolf<span class=\"structural\"> }</span></span>","<span class=\"formatted\" title=\"firstName: Charlie\nlastName: Byrd\"><span class=\"structural\">{ </span><span class=\"structural\">firstName: </span>Charlie<span class=\"structural\">, </span><span class=\"structural\">lastName: </span>Byrd<span class=\"structural\"> }</span></span>"] }, 
{ name: "<span title=\"age: Int\">age</span>", children: [], rightAlign: true, values: ["<span class=\"formatted\" title=\"\"><span class=\"numbers\">15</span></span>","<span class=\"formatted\" title=\"\"><span class=\"numbers\">45</span></span>","<span class=\"formatted\" title=\"\"><span class=\"numbers\">20</span></span>","<span class=\"formatted\" title=\"\"><span class=\"numbers\">40</span></span>","<span class=\"formatted\" title=\"\"><span class=\"numbers\">30</span></span>","<span class=\"formatted\" title=\"\"><span class=\"numbers\">20</span></span>","<span class=\"formatted\" title=\"\"><span class=\"numbers\">30</span></span>"] }, 
{ name: "<span title=\"city: String?\">city</span>", children: [], rightAlign: false, values: ["London","Dubai","Moscow","Milan","Tokyo","<span class=\"formatted\" title=\"\"><span class=\"null\">null</span></span>","Moscow"] }, 
{ name: "<span title=\"weight: Int?\">weight</span>", children: [], rightAlign: true, values: ["<span class=\"formatted\" title=\"\"><span class=\"numbers\">54</span></span>","<span class=\"formatted\" title=\"\"><span class=\"numbers\">87</span></span>","<span class=\"formatted\" title=\"\"><span class=\"null\">null</span></span>","<span class=\"formatted\" title=\"\"><span class=\"null\">null</span></span>","<span class=\"formatted\" title=\"\"><span class=\"numbers\">68</span></span>","<span class=\"formatted\" title=\"\"><span class=\"numbers\">55</span></span>","<span class=\"formatted\" title=\"\"><span class=\"numbers\">90</span></span>"] }, 
{ name: "<span title=\"isHappy: Boolean\">isHappy</span>", children: [], rightAlign: false, values: ["true","true","false","true","true","false","true"] }, 
{ name: "<span title=\"year: Int\">year</span>", children: [], rightAlign: true, values: ["<span class=\"formatted\" title=\"\"><span class=\"numbers\">0</span></span>","<span class=\"formatted\" title=\"\"><span class=\"numbers\">0</span></span>","<span class=\"formatted\" title=\"\"><span class=\"numbers\">0</span></span>","<span class=\"formatted\" title=\"\"><span class=\"numbers\">0</span></span>","<span class=\"formatted\" title=\"\"><span class=\"numbers\">0</span></span>","<span class=\"formatted\" title=\"\"><span class=\"numbers\">0</span></span>","<span class=\"formatted\" title=\"\"><span class=\"numbers\">0</span></span>"] }, 
], id: 2, rootId: 2, totalRows: 7 } ) });
/*-->*/

call_DataFrame(function() { DataFrame.renderTable(2) });


/*<!--*/
call_DataFrame(function() { DataFrame.addTable({ cols: [{ name: "<span title=\"year: Int\">year</span>", children: [], rightAlign: true, values: ["<span class=\"formatted\" title=\"\"><span class=\"numbers\">0</span></span>","<span class=\"formatted\" title=\"\"><span class=\"numbers\">0</span></span>","<span class=\"formatted\" title=\"\"><span class=\"numbers\">0</span></span>","<span class=\"formatted\" title=\"\"><span class=\"numbers\">0</span></span>","<span class=\"formatted\" title=\"\"><span class=\"numbers\">0</span></span>","<span class=\"formatted\" title=\"\"><span class=\"numbers\">0</span></span>","<span class=\"formatted\" title=\"\"><span class=\"numbers\">0</span></span>"] }, 
], id: 3, rootId: 3, totalRows: 7 } ) });
/*-->*/

call_DataFrame(function() { DataFrame.renderTable(3) });



/*<!--*/
call_DataFrame(function() { DataFrame.addTable({ cols: [{ name: "<span title=\"firstName: String\">firstName</span>", children: [], rightAlign: false, values: ["Alice","Bob","Charlie","Charlie","Bob","Alice","Charlie"] }, 
{ name: "<span title=\"lastName: String\">lastName</span>", children: [], rightAlign: false, values: ["Cooper","Dylan","Daniels","Chaplin","Marley","Wolf","Byrd"] }, 
{ name: "<span title=\"name: DataRow\">name</span>", children: [0, 1], rightAlign: false, values: ["<span class=\"formatted\" title=\"firstName: Alice\nlastName: Cooper\"><span class=\"structural\">{ </span><span class=\"structural\">firstName: </span>Alice<span class=\"structural\">, </span><span class=\"structural\">lastName: </span>Cooper<span class=\"structural\"> }</span></span>","<span class=\"formatted\" title=\"firstName: Bob\nlastName: Dylan\"><span class=\"structural\">{ </span><span class=\"structural\">firstName: </span>Bob<span class=\"structural\">, </span><span class=\"structural\">lastName: </span>Dylan<span class=\"structural\"> }</span></span>","<span class=\"formatted\" title=\"firstName: Charlie\nlastName: Daniels\"><span class=\"structural\">{ </span><span class=\"structural\">firstName: </span>Charlie<span class=\"structural\">, </span><span class=\"structural\">lastName: </span>Dan<span class=\"structural\">...</span><span class=\"structural\"> }</span></span>","<span class=\"formatted\" title=\"firstName: Charlie\nlastName: Chaplin\"><span class=\"structural\">{ </span><span class=\"structural\">firstName: </span>Charlie<span class=\"structural\">, </span><span class=\"structural\">lastName: </span>Cha<span class=\"structural\">...</span><span class=\"structural\"> }</span></span>","<span class=\"formatted\" title=\"firstName: Bob\nlastName: Marley\"><span class=\"structural\">{ </span><span class=\"structural\">firstName: </span>Bob<span class=\"structural\">, </span><span class=\"structural\">lastName: </span>Marley<span class=\"structural\"> }</span></span>","<span class=\"formatted\" title=\"firstName: Alice\nlastName: Wolf\"><span class=\"structural\">{ </span><span class=\"structural\">firstName: </span>Alice<span class=\"structural\">, </span><span class=\"structural\">lastName: </span>Wolf<span class=\"structural\"> }</span></span>","<span class=\"formatted\" title=\"firstName: Charlie\nlastName: Byrd\"><span class=\"structural\">{ </span><span class=\"structural\">firstName: </span>Charlie<span class=\"structural\">, </span><span class=\"structural\">lastName: </span>Byrd<span class=\"structural\"> }</span></span>"] }, 
{ name: "<span title=\"age: Int\">age</span>", children: [], rightAlign: true, values: ["<span class=\"formatted\" title=\"\"><span class=\"numbers\">15</span></span>","<span class=\"formatted\" title=\"\"><span class=\"numbers\">45</span></span>","<span class=\"formatted\" title=\"\"><span class=\"numbers\">20</span></span>","<span class=\"formatted\" title=\"\"><span class=\"numbers\">40</span></span>","<span class=\"formatted\" title=\"\"><span class=\"numbers\">30</span></span>","<span class=\"formatted\" title=\"\"><span class=\"numbers\">20</span></span>","<span class=\"formatted\" title=\"\"><span class=\"numbers\">30</span></span>"] }, 
{ name: "<span title=\"city: String?\">city</span>", children: [], rightAlign: false, values: ["London","Dubai","Moscow","Milan","Tokyo","<span class=\"formatted\" title=\"\"><span class=\"null\">null</span></span>","Moscow"] }, 
{ name: "<span title=\"weight: Int?\">weight</span>", children: [], rightAlign: true, values: ["<span class=\"formatted\" title=\"\"><span class=\"numbers\">54</span></span>","<span class=\"formatted\" title=\"\"><span class=\"numbers\">87</span></span>","<span class=\"formatted\" title=\"\"><span class=\"null\">null</span></span>","<span class=\"formatted\" title=\"\"><span class=\"null\">null</span></span>","<span class=\"formatted\" title=\"\"><span class=\"numbers\">68</span></span>","<span class=\"formatted\" title=\"\"><span class=\"numbers\">55</span></span>","<span class=\"formatted\" title=\"\"><span class=\"numbers\">90</span></span>"] }, 
{ name: "<span title=\"isHappy: Boolean\">isHappy</span>", children: [], rightAlign: false, values: ["true","true","false","true","true","false","true"] }, 
{ name: "<span title=\"year: Int\">year</span>", children: [], rightAlign: true, values: ["<span class=\"formatted\" title=\"\"><span class=\"numbers\">0</span></span>","<span class=\"formatted\" title=\"\"><span class=\"numbers\">0</span></span>","<span class=\"formatted\" title=\"\"><span class=\"numbers\">0</span></span>","<span class=\"formatted\" title=\"\"><span class=\"numbers\">0</span></span>","<span class=\"formatted\" title=\"\"><span class=\"numbers\">0</span></span>","<span class=\"formatted\" title=\"\"><span class=\"numbers\">0</span></span>","<span class=\"formatted\" title=\"\"><span class=\"numbers\">0</span></span>"] }, 
], id: 4, rootId: 4, totalRows: 7 } ) });
/*-->*/

call_DataFrame(function() { DataFrame.renderTable(4) });


/*<!--*/
call_DataFrame(function() { DataFrame.addTable({ cols: [{ name: "<span title=\"year: Int\">year</span>", children: [], rightAlign: true, values: ["<span class=\"formatted\" title=\"\"><span class=\"numbers\">0</span></span>","<span class=\"formatted\" title=\"\"><span class=\"numbers\">0</span></span>","<span class=\"formatted\" title=\"\"><span class=\"numbers\">0</span></span>","<span class=\"formatted\" title=\"\"><span class=\"numbers\">0</span></span>","<span class=\"formatted\" title=\"\"><span class=\"numbers\">0</span></span>","<span class=\"formatted\" title=\"\"><span class=\"numbers\">0</span></span>","<span class=\"formatted\" title=\"\"><span class=\"numbers\">0</span></span>"] }, 
], id: 5, rootId: 5, totalRows: 7 } ) });
/*-->*/

call_DataFrame(function() { DataFrame.renderTable(5) });



/*<!--*/
call_DataFrame(function() { DataFrame.addTable({ cols: [{ name: "<span title=\"firstName: String\">firstName</span>", children: [], rightAlign: false, values: ["Alice","Bob","Charlie","Charlie","Bob","Alice","Charlie"] }, 
{ name: "<span title=\"lastName: String\">lastName</span>", children: [], rightAlign: false, values: ["Cooper","Dylan","Daniels","Chaplin","Marley","Wolf","Byrd"] }, 
{ name: "<span title=\"name: DataRow\">name</span>", children: [0, 1], rightAlign: false, values: ["<span class=\"formatted\" title=\"firstName: Alice\nlastName: Cooper\"><span class=\"structural\">{ </span><span class=\"structural\">firstName: </span>Alice<span class=\"structural\">, </span><span class=\"structural\">lastName: </span>Cooper<span class=\"structural\"> }</span></span>","<span class=\"formatted\" title=\"firstName: Bob\nlastName: Dylan\"><span class=\"structural\">{ </span><span class=\"structural\">firstName: </span>Bob<span class=\"structural\">, </span><span class=\"structural\">lastName: </span>Dylan<span class=\"structural\"> }</span></span>","<span class=\"formatted\" title=\"firstName: Charlie\nlastName: Daniels\"><span class=\"structural\">{ </span><span class=\"structural\">firstName: </span>Charlie<span class=\"structural\">, </span><span class=\"structural\">lastName: </span>Dan<span class=\"structural\">...</span><span class=\"structural\"> }</span></span>","<span class=\"formatted\" title=\"firstName: Charlie\nlastName: Chaplin\"><span class=\"structural\">{ </span><span class=\"structural\">firstName: </span>Charlie<span class=\"structural\">, </span><span class=\"structural\">lastName: </span>Cha<span class=\"structural\">...</span><span class=\"structural\"> }</span></span>","<span class=\"formatted\" title=\"firstName: Bob\nlastName: Marley\"><span class=\"structural\">{ </span><span class=\"structural\">firstName: </span>Bob<span class=\"structural\">, </span><span class=\"structural\">lastName: </span>Marley<span class=\"structural\"> }</span></span>","<span class=\"formatted\" title=\"firstName: Alice\nlastName: Wolf\"><span class=\"structural\">{ </span><span class=\"structural\">firstName: </span>Alice<span class=\"structural\">, </span><span class=\"structural\">lastName: </span>Wolf<span class=\"structural\"> }</span></span>","<span class=\"formatted\" title=\"firstName: Charlie\nlastName: Byrd\"><span class=\"structural\">{ </span><span class=\"structural\">firstName: </span>Charlie<span class=\"structural\">, </span><span class=\"structural\">lastName: </span>Byrd<span class=\"structural\"> }</span></span>"] }, 
{ name: "<span title=\"age: Int\">age</span>", children: [], rightAlign: true, values: ["<span class=\"formatted\" title=\"\"><span class=\"numbers\">15</span></span>","<span class=\"formatted\" title=\"\"><span class=\"numbers\">45</span></span>","<span class=\"formatted\" title=\"\"><span class=\"numbers\">20</span></span>","<span class=\"formatted\" title=\"\"><span class=\"numbers\">40</span></span>","<span class=\"formatted\" title=\"\"><span class=\"numbers\">30</span></span>","<span class=\"formatted\" title=\"\"><span class=\"numbers\">20</span></span>","<span class=\"formatted\" title=\"\"><span class=\"numbers\">30</span></span>"] }, 
{ name: "<span title=\"city: String?\">city</span>", children: [], rightAlign: false, values: ["London","Dubai","Moscow","Milan","Tokyo","<span class=\"formatted\" title=\"\"><span class=\"null\">null</span></span>","Moscow"] }, 
{ name: "<span title=\"weight: Int?\">weight</span>", children: [], rightAlign: true, values: ["<span class=\"formatted\" title=\"\"><span class=\"numbers\">54</span></span>","<span class=\"formatted\" title=\"\"><span class=\"numbers\">87</span></span>","<span class=\"formatted\" title=\"\"><span class=\"null\">null</span></span>","<span class=\"formatted\" title=\"\"><span class=\"null\">null</span></span>","<span class=\"formatted\" title=\"\"><span class=\"numbers\">68</span></span>","<span class=\"formatted\" title=\"\"><span class=\"numbers\">55</span></span>","<span class=\"formatted\" title=\"\"><span class=\"numbers\">90</span></span>"] }, 
{ name: "<span title=\"isHappy: Boolean\">isHappy</span>", children: [], rightAlign: false, values: ["true","true","false","true","true","false","true"] }, 
{ name: "<span title=\"year: Int\">year</span>", children: [], rightAlign: true, values: ["<span class=\"formatted\" title=\"\"><span class=\"numbers\">0</span></span>","<span class=\"formatted\" title=\"\"><span class=\"numbers\">0</span></span>","<span class=\"formatted\" title=\"\"><span class=\"numbers\">0</span></span>","<span class=\"formatted\" title=\"\"><span class=\"numbers\">0</span></span>","<span class=\"formatted\" title=\"\"><span class=\"numbers\">0</span></span>","<span class=\"formatted\" title=\"\"><span class=\"numbers\">0</span></span>","<span class=\"formatted\" title=\"\"><span class=\"numbers\">0</span></span>"] }, 
], id: 6, rootId: 6, totalRows: 7 } ) });
/*-->*/

call_DataFrame(function() { DataFrame.renderTable(6) });


/*<!--*/
call_DataFrame(function() { DataFrame.addTable({ cols: [], id: 7, rootId: 7, totalRows: 0 } ) });
/*-->*/

call_DataFrame(function() { DataFrame.renderTable(7) });



/*<!--*/
call_DataFrame(function() { DataFrame.addTable({ cols: [{ name: "<span title=\"firstName: String\">firstName</span>", children: [], rightAlign: false, values: ["Alice","Bob","Charlie","Charlie","Bob","Alice","Charlie"] }, 
{ name: "<span title=\"lastName: String\">lastName</span>", children: [], rightAlign: false, values: ["Cooper","Dylan","Daniels","Chaplin","Marley","Wolf","Byrd"] }, 
{ name: "<span title=\"name: DataRow\">name</span>", children: [0, 1], rightAlign: false, values: ["<span class=\"formatted\" title=\"firstName: Alice\nlastName: Cooper\"><span class=\"structural\">{ </span><span class=\"structural\">firstName: </span>Alice<span class=\"structural\">, </span><span class=\"structural\">lastName: </span>Cooper<span class=\"structural\"> }</span></span>","<span class=\"formatted\" title=\"firstName: Bob\nlastName: Dylan\"><span class=\"structural\">{ </span><span class=\"structural\">firstName: </span>Bob<span class=\"structural\">, </span><span class=\"structural\">lastName: </span>Dylan<span class=\"structural\"> }</span></span>","<span class=\"formatted\" title=\"firstName: Charlie\nlastName: Daniels\"><span class=\"structural\">{ </span><span class=\"structural\">firstName: </span>Charlie<span class=\"structural\">, </span><span class=\"structural\">lastName: </span>Dan<span class=\"structural\">...</span><span class=\"structural\"> }</span></span>","<span class=\"formatted\" title=\"firstName: Charlie\nlastName: Chaplin\"><span class=\"structural\">{ </span><span class=\"structural\">firstName: </span>Charlie<span class=\"structural\">, </span><span class=\"structural\">lastName: </span>Cha<span class=\"structural\">...</span><span class=\"structural\"> }</span></span>","<span class=\"formatted\" title=\"firstName: Bob\nlastName: Marley\"><span class=\"structural\">{ </span><span class=\"structural\">firstName: </span>Bob<span class=\"structural\">, </span><span class=\"structural\">lastName: </span>Marley<span class=\"structural\"> }</span></span>","<span class=\"formatted\" title=\"firstName: Alice\nlastName: Wolf\"><span class=\"structural\">{ </span><span class=\"structural\">firstName: </span>Alice<span class=\"structural\">, </span><span class=\"structural\">lastName: </span>Wolf<span class=\"structural\"> }</span></span>","<span class=\"formatted\" title=\"firstName: Charlie\nlastName: Byrd\"><span class=\"structural\">{ </span><span class=\"structural\">firstName: </span>Charlie<span class=\"structural\">, </span><span class=\"structural\">lastName: </span>Byrd<span class=\"structural\"> }</span></span>"] }, 
{ name: "<span title=\"age: Int\">age</span>", children: [], rightAlign: true, values: ["<span class=\"formatted\" title=\"\"><span class=\"numbers\">15</span></span>","<span class=\"formatted\" title=\"\"><span class=\"numbers\">45</span></span>","<span class=\"formatted\" title=\"\"><span class=\"numbers\">20</span></span>","<span class=\"formatted\" title=\"\"><span class=\"numbers\">40</span></span>","<span class=\"formatted\" title=\"\"><span class=\"numbers\">30</span></span>","<span class=\"formatted\" title=\"\"><span class=\"numbers\">20</span></span>","<span class=\"formatted\" title=\"\"><span class=\"numbers\">30</span></span>"] }, 
{ name: "<span title=\"city: String?\">city</span>", children: [], rightAlign: false, values: ["London","Dubai","Moscow","Milan","Tokyo","<span class=\"formatted\" title=\"\"><span class=\"null\">null</span></span>","Moscow"] }, 
{ name: "<span title=\"weight: Int?\">weight</span>", children: [], rightAlign: true, values: ["<span class=\"formatted\" title=\"\"><span class=\"numbers\">54</span></span>","<span class=\"formatted\" title=\"\"><span class=\"numbers\">87</span></span>","<span class=\"formatted\" title=\"\"><span class=\"null\">null</span></span>","<span class=\"formatted\" title=\"\"><span class=\"null\">null</span></span>","<span class=\"formatted\" title=\"\"><span class=\"numbers\">68</span></span>","<span class=\"formatted\" title=\"\"><span class=\"numbers\">55</span></span>","<span class=\"formatted\" title=\"\"><span class=\"numbers\">90</span></span>"] }, 
{ name: "<span title=\"isHappy: Boolean\">isHappy</span>", children: [], rightAlign: false, values: ["true","true","false","true","true","false","true"] }, 
{ name: "<span title=\"year: Int\">year</span>", children: [], rightAlign: true, values: ["<span class=\"formatted\" title=\"\"><span class=\"numbers\">0</span></span>","<span class=\"formatted\" title=\"\"><span class=\"numbers\">0</span></span>","<span class=\"formatted\" title=\"\"><span class=\"numbers\">0</span></span>","<span class=\"formatted\" title=\"\"><span class=\"numbers\">0</span></span>","<span class=\"formatted\" title=\"\"><span class=\"numbers\">0</span></span>","<span class=\"formatted\" title=\"\"><span class=\"numbers\">0</span></span>","<span class=\"formatted\" title=\"\"><span class=\"numbers\">0</span></span>"] }, 
], id: 8, rootId: 8, totalRows: 7 } ) });
/*-->*/

call_DataFrame(function() { DataFrame.renderTable(8) });


/*<!--*/
call_DataFrame(function() { DataFrame.addTable({ cols: [{ name: "<span title=\"city: String?\">city</span>", children: [], rightAlign: false, values: ["London","Dubai","Moscow","Milan","Tokyo","<span class=\"formatted\" title=\"\"><span class=\"null\">null</span></span>","Moscow"] }, 
], id: 9, rootId: 9, totalRows: 7 } ) });
/*-->*/

call_DataFrame(function() { DataFrame.renderTable(9) });



/*<!--*/
call_DataFrame(function() { DataFrame.addTable({ cols: [{ name: "<span title=\"firstName: String\">firstName</span>", children: [], rightAlign: false, values: ["Alice","Bob","Charlie","Charlie","Bob","Alice","Charlie"] }, 
{ name: "<span title=\"lastName: String\">lastName</span>", children: [], rightAlign: false, values: ["Cooper","Dylan","Daniels","Chaplin","Marley","Wolf","Byrd"] }, 
{ name: "<span title=\"name: DataRow\">name</span>", children: [0, 1], rightAlign: false, values: ["<span class=\"formatted\" title=\"firstName: Alice\nlastName: Cooper\"><span class=\"structural\">{ </span><span class=\"structural\">firstName: </span>Alice<span class=\"structural\">, </span><span class=\"structural\">lastName: </span>Cooper<span class=\"structural\"> }</span></span>","<span class=\"formatted\" title=\"firstName: Bob\nlastName: Dylan\"><span class=\"structural\">{ </span><span class=\"structural\">firstName: </span>Bob<span class=\"structural\">, </span><span class=\"structural\">lastName: </span>Dylan<span class=\"structural\"> }</span></span>","<span class=\"formatted\" title=\"firstName: Charlie\nlastName: Daniels\"><span class=\"structural\">{ </span><span class=\"structural\">firstName: </span>Charlie<span class=\"structural\">, </span><span class=\"structural\">lastName: </span>Dan<span class=\"structural\">...</span><span class=\"structural\"> }</span></span>","<span class=\"formatted\" title=\"firstName: Charlie\nlastName: Chaplin\"><span class=\"structural\">{ </span><span class=\"structural\">firstName: </span>Charlie<span class=\"structural\">, </span><span class=\"structural\">lastName: </span>Cha<span class=\"structural\">...</span><span class=\"structural\"> }</span></span>","<span class=\"formatted\" title=\"firstName: Bob\nlastName: Marley\"><span class=\"structural\">{ </span><span class=\"structural\">firstName: </span>Bob<span class=\"structural\">, </span><span class=\"structural\">lastName: </span>Marley<span class=\"structural\"> }</span></span>","<span class=\"formatted\" title=\"firstName: Alice\nlastName: Wolf\"><span class=\"structural\">{ </span><span class=\"structural\">firstName: </span>Alice<span class=\"structural\">, </span><span class=\"structural\">lastName: </span>Wolf<span class=\"structural\"> }</span></span>","<span class=\"formatted\" title=\"firstName: Charlie\nlastName: Byrd\"><span class=\"structural\">{ </span><span class=\"structural\">firstName: </span>Charlie<span class=\"structural\">, </span><span class=\"structural\">lastName: </span>Byrd<span class=\"structural\"> }</span></span>"] }, 
{ name: "<span title=\"age: Int\">age</span>", children: [], rightAlign: true, values: ["<span class=\"formatted\" title=\"\"><span class=\"numbers\">15</span></span>","<span class=\"formatted\" title=\"\"><span class=\"numbers\">45</span></span>","<span class=\"formatted\" title=\"\"><span class=\"numbers\">20</span></span>","<span class=\"formatted\" title=\"\"><span class=\"numbers\">40</span></span>","<span class=\"formatted\" title=\"\"><span class=\"numbers\">30</span></span>","<span class=\"formatted\" title=\"\"><span class=\"numbers\">20</span></span>","<span class=\"formatted\" title=\"\"><span class=\"numbers\">30</span></span>"] }, 
{ name: "<span title=\"city: String?\">city</span>", children: [], rightAlign: false, values: ["London","Dubai","Moscow","Milan","Tokyo","<span class=\"formatted\" title=\"\"><span class=\"null\">null</span></span>","Moscow"] }, 
{ name: "<span title=\"weight: Int?\">weight</span>", children: [], rightAlign: true, values: ["<span class=\"formatted\" title=\"\"><span class=\"numbers\">54</span></span>","<span class=\"formatted\" title=\"\"><span class=\"numbers\">87</span></span>","<span class=\"formatted\" title=\"\"><span class=\"null\">null</span></span>","<span class=\"formatted\" title=\"\"><span class=\"null\">null</span></span>","<span class=\"formatted\" title=\"\"><span class=\"numbers\">68</span></span>","<span class=\"formatted\" title=\"\"><span class=\"numbers\">55</span></span>","<span class=\"formatted\" title=\"\"><span class=\"numbers\">90</span></span>"] }, 
{ name: "<span title=\"isHappy: Boolean\">isHappy</span>", children: [], rightAlign: false, values: ["true","true","false","true","true","false","true"] }, 
{ name: "<span title=\"year: Int\">year</span>", children: [], rightAlign: true, values: ["<span class=\"formatted\" title=\"\"><span class=\"numbers\">0</span></span>","<span class=\"formatted\" title=\"\"><span class=\"numbers\">0</span></span>","<span class=\"formatted\" title=\"\"><span class=\"numbers\">0</span></span>","<span class=\"formatted\" title=\"\"><span class=\"numbers\">0</span></span>","<span class=\"formatted\" title=\"\"><span class=\"numbers\">0</span></span>","<span class=\"formatted\" title=\"\"><span class=\"numbers\">0</span></span>","<span class=\"formatted\" title=\"\"><span class=\"numbers\">0</span></span>"] }, 
], id: 10, rootId: 10, totalRows: 7 } ) });
/*-->*/

call_DataFrame(function() { DataFrame.renderTable(10) });


/*<!--*/
call_DataFrame(function() { DataFrame.addTable({ cols: [{ name: "<span title=\"firstName: String\">firstName</span>", children: [], rightAlign: false, values: ["Alice","Bob","Charlie","Charlie","Bob","Alice","Charlie"] }, 
{ name: "<span title=\"lastName: String\">lastName</span>", children: [], rightAlign: false, values: ["Cooper","Dylan","Daniels","Chaplin","Marley","Wolf","Byrd"] }, 
{ name: "<span title=\"name: DataRow\">name</span>", children: [0, 1], rightAlign: false, values: ["<span class=\"formatted\" title=\"firstName: Alice\nlastName: Cooper\"><span class=\"structural\">{ </span><span class=\"structural\">firstName: </span>Alice<span class=\"structural\">, </span><span class=\"structural\">lastName: </span>Cooper<span class=\"structural\"> }</span></span>","<span class=\"formatted\" title=\"firstName: Bob\nlastName: Dylan\"><span class=\"structural\">{ </span><span class=\"structural\">firstName: </span>Bob<span class=\"structural\">, </span><span class=\"structural\">lastName: </span>Dylan<span class=\"structural\"> }</span></span>","<span class=\"formatted\" title=\"firstName: Charlie\nlastName: Daniels\"><span class=\"structural\">{ </span><span class=\"structural\">firstName: </span>Charlie<span class=\"structural\">, </span><span class=\"structural\">lastName: </span>Dan<span class=\"structural\">...</span><span class=\"structural\"> }</span></span>","<span class=\"formatted\" title=\"firstName: Charlie\nlastName: Chaplin\"><span class=\"structural\">{ </span><span class=\"structural\">firstName: </span>Charlie<span class=\"structural\">, </span><span class=\"structural\">lastName: </span>Cha<span class=\"structural\">...</span><span class=\"structural\"> }</span></span>","<span class=\"formatted\" title=\"firstName: Bob\nlastName: Marley\"><span class=\"structural\">{ </span><span class=\"structural\">firstName: </span>Bob<span class=\"structural\">, </span><span class=\"structural\">lastName: </span>Marley<span class=\"structural\"> }</span></span>","<span class=\"formatted\" title=\"firstName: Alice\nlastName: Wolf\"><span class=\"structural\">{ </span><span class=\"structural\">firstName: </span>Alice<span class=\"structural\">, </span><span class=\"structural\">lastName: </span>Wolf<span class=\"structural\"> }</span></span>","<span class=\"formatted\" title=\"firstName: Charlie\nlastName: Byrd\"><span class=\"structural\">{ </span><span class=\"structural\">firstName: </span>Charlie<span class=\"structural\">, </span><span class=\"structural\">lastName: </span>Byrd<span class=\"structural\"> }</span></span>"] }, 
{ name: "<span title=\"age: Int\">age</span>", children: [], rightAlign: true, values: ["<span class=\"formatted\" title=\"\"><span class=\"numbers\">15</span></span>","<span class=\"formatted\" title=\"\"><span class=\"numbers\">45</span></span>","<span class=\"formatted\" title=\"\"><span class=\"numbers\">20</span></span>","<span class=\"formatted\" title=\"\"><span class=\"numbers\">40</span></span>","<span class=\"formatted\" title=\"\"><span class=\"numbers\">30</span></span>","<span class=\"formatted\" title=\"\"><span class=\"numbers\">20</span></span>","<span class=\"formatted\" title=\"\"><span class=\"numbers\">30</span></span>"] }, 
{ name: "<span title=\"city: String?\">city</span>", children: [], rightAlign: false, values: ["London","Dubai","Moscow","Milan","Tokyo","<span class=\"formatted\" title=\"\"><span class=\"null\">null</span></span>","Moscow"] }, 
{ name: "<span title=\"weight: Int?\">weight</span>", children: [], rightAlign: true, values: ["<span class=\"formatted\" title=\"\"><span class=\"numbers\">54</span></span>","<span class=\"formatted\" title=\"\"><span class=\"numbers\">87</span></span>","<span class=\"formatted\" title=\"\"><span class=\"null\">null</span></span>","<span class=\"formatted\" title=\"\"><span class=\"null\">null</span></span>","<span class=\"formatted\" title=\"\"><span class=\"numbers\">68</span></span>","<span class=\"formatted\" title=\"\"><span class=\"numbers\">55</span></span>","<span class=\"formatted\" title=\"\"><span class=\"numbers\">90</span></span>"] }, 
{ name: "<span title=\"isHappy: Boolean\">isHappy</span>", children: [], rightAlign: false, values: ["true","true","false","true","true","false","true"] }, 
{ name: "<span title=\"year: Int\">year</span>", children: [], rightAlign: true, values: ["<span class=\"formatted\" title=\"\"><span class=\"numbers\">0</span></span>","<span class=\"formatted\" title=\"\"><span class=\"numbers\">0</span></span>","<span class=\"formatted\" title=\"\"><span class=\"numbers\">0</span></span>","<span class=\"formatted\" title=\"\"><span class=\"numbers\">0</span></span>","<span class=\"formatted\" title=\"\"><span class=\"numbers\">0</span></span>","<span class=\"formatted\" title=\"\"><span class=\"numbers\">0</span></span>","<span class=\"formatted\" title=\"\"><span class=\"numbers\">0</span></span>"] }, 
], id: 11, rootId: 11, totalRows: 7 } ) });
/*-->*/

call_DataFrame(function() { DataFrame.renderTable(11) });



/*<!--*/
call_DataFrame(function() { DataFrame.addTable({ cols: [{ name: "<span title=\"firstName: String\">firstName</span>", children: [], rightAlign: false, values: ["Alice","Bob","Charlie","Charlie","Bob","Alice","Charlie"] }, 
{ name: "<span title=\"lastName: String\">lastName</span>", children: [], rightAlign: false, values: ["Cooper","Dylan","Daniels","Chaplin","Marley","Wolf","Byrd"] }, 
{ name: "<span title=\"name: DataRow\">name</span>", children: [0, 1], rightAlign: false, values: ["<span class=\"formatted\" title=\"firstName: Alice\nlastName: Cooper\"><span class=\"structural\">{ </span><span class=\"structural\">firstName: </span>Alice<span class=\"structural\">, </span><span class=\"structural\">lastName: </span>Cooper<span class=\"structural\"> }</span></span>","<span class=\"formatted\" title=\"firstName: Bob\nlastName: Dylan\"><span class=\"structural\">{ </span><span class=\"structural\">firstName: </span>Bob<span class=\"structural\">, </span><span class=\"structural\">lastName: </span>Dylan<span class=\"structural\"> }</span></span>","<span class=\"formatted\" title=\"firstName: Charlie\nlastName: Daniels\"><span class=\"structural\">{ </span><span class=\"structural\">firstName: </span>Charlie<span class=\"structural\">, </span><span class=\"structural\">lastName: </span>Dan<span class=\"structural\">...</span><span class=\"structural\"> }</span></span>","<span class=\"formatted\" title=\"firstName: Charlie\nlastName: Chaplin\"><span class=\"structural\">{ </span><span class=\"structural\">firstName: </span>Charlie<span class=\"structural\">, </span><span class=\"structural\">lastName: </span>Cha<span class=\"structural\">...</span><span class=\"structural\"> }</span></span>","<span class=\"formatted\" title=\"firstName: Bob\nlastName: Marley\"><span class=\"structural\">{ </span><span class=\"structural\">firstName: </span>Bob<span class=\"structural\">, </span><span class=\"structural\">lastName: </span>Marley<span class=\"structural\"> }</span></span>","<span class=\"formatted\" title=\"firstName: Alice\nlastName: Wolf\"><span class=\"structural\">{ </span><span class=\"structural\">firstName: </span>Alice<span class=\"structural\">, </span><span class=\"structural\">lastName: </span>Wolf<span class=\"structural\"> }</span></span>","<span class=\"formatted\" title=\"firstName: Charlie\nlastName: Byrd\"><span class=\"structural\">{ </span><span class=\"structural\">firstName: </span>Charlie<span class=\"structural\">, </span><span class=\"structural\">lastName: </span>Byrd<span class=\"structural\"> }</span></span>"] }, 
{ name: "<span title=\"age: Int\">age</span>", children: [], rightAlign: true, values: ["<span class=\"formatted\" title=\"\"><span class=\"numbers\">15</span></span>","<span class=\"formatted\" title=\"\"><span class=\"numbers\">45</span></span>","<span class=\"formatted\" title=\"\"><span class=\"numbers\">20</span></span>","<span class=\"formatted\" title=\"\"><span class=\"numbers\">40</span></span>","<span class=\"formatted\" title=\"\"><span class=\"numbers\">30</span></span>","<span class=\"formatted\" title=\"\"><span class=\"numbers\">20</span></span>","<span class=\"formatted\" title=\"\"><span class=\"numbers\">30</span></span>"] }, 
{ name: "<span title=\"city: String?\">city</span>", children: [], rightAlign: false, values: ["London","Dubai","Moscow","Milan","Tokyo","<span class=\"formatted\" title=\"\"><span class=\"null\">null</span></span>","Moscow"] }, 
{ name: "<span title=\"weight: Int?\">weight</span>", children: [], rightAlign: true, values: ["<span class=\"formatted\" title=\"\"><span class=\"numbers\">54</span></span>","<span class=\"formatted\" title=\"\"><span class=\"numbers\">87</span></span>","<span class=\"formatted\" title=\"\"><span class=\"null\">null</span></span>","<span class=\"formatted\" title=\"\"><span class=\"null\">null</span></span>","<span class=\"formatted\" title=\"\"><span class=\"numbers\">68</span></span>","<span class=\"formatted\" title=\"\"><span class=\"numbers\">55</span></span>","<span class=\"formatted\" title=\"\"><span class=\"numbers\">90</span></span>"] }, 
{ name: "<span title=\"isHappy: Boolean\">isHappy</span>", children: [], rightAlign: false, values: ["true","true","false","true","true","false","true"] }, 
{ name: "<span title=\"year: Int\">year</span>", children: [], rightAlign: true, values: ["<span class=\"formatted\" title=\"\"><span class=\"numbers\">0</span></span>","<span class=\"formatted\" title=\"\"><span class=\"numbers\">0</span></span>","<span class=\"formatted\" title=\"\"><span class=\"numbers\">0</span></span>","<span class=\"formatted\" title=\"\"><span class=\"numbers\">0</span></span>","<span class=\"formatted\" title=\"\"><span class=\"numbers\">0</span></span>","<span class=\"formatted\" title=\"\"><span class=\"numbers\">0</span></span>","<span class=\"formatted\" title=\"\"><span class=\"numbers\">0</span></span>"] }, 
], id: 12, rootId: 12, totalRows: 7 } ) });
/*-->*/

call_DataFrame(function() { DataFrame.renderTable(12) });


/*<!--*/
call_DataFrame(function() { DataFrame.addTable({ cols: [{ name: "<span title=\"firstName: String\">firstName</span>", children: [], rightAlign: false, values: ["Alice","Bob","Charlie","Charlie","Bob","Alice","Charlie"] }, 
{ name: "<span title=\"lastName: String\">lastName</span>", children: [], rightAlign: false, values: ["Cooper","Dylan","Daniels","Chaplin","Marley","Wolf","Byrd"] }, 
{ name: "<span title=\"name: DataRow\">name</span>", children: [0, 1], rightAlign: false, values: ["<span class=\"formatted\" title=\"firstName: Alice\nlastName: Cooper\"><span class=\"structural\">{ </span><span class=\"structural\">firstName: </span>Alice<span class=\"structural\">, </span><span class=\"structural\">lastName: </span>Cooper<span class=\"structural\"> }</span></span>","<span class=\"formatted\" title=\"firstName: Bob\nlastName: Dylan\"><span class=\"structural\">{ </span><span class=\"structural\">firstName: </span>Bob<span class=\"structural\">, </span><span class=\"structural\">lastName: </span>Dylan<span class=\"structural\"> }</span></span>","<span class=\"formatted\" title=\"firstName: Charlie\nlastName: Daniels\"><span class=\"structural\">{ </span><span class=\"structural\">firstName: </span>Charlie<span class=\"structural\">, </span><span class=\"structural\">lastName: </span>Dan<span class=\"structural\">...</span><span class=\"structural\"> }</span></span>","<span class=\"formatted\" title=\"firstName: Charlie\nlastName: Chaplin\"><span class=\"structural\">{ </span><span class=\"structural\">firstName: </span>Charlie<span class=\"structural\">, </span><span class=\"structural\">lastName: </span>Cha<span class=\"structural\">...</span><span class=\"structural\"> }</span></span>","<span class=\"formatted\" title=\"firstName: Bob\nlastName: Marley\"><span class=\"structural\">{ </span><span class=\"structural\">firstName: </span>Bob<span class=\"structural\">, </span><span class=\"structural\">lastName: </span>Marley<span class=\"structural\"> }</span></span>","<span class=\"formatted\" title=\"firstName: Alice\nlastName: Wolf\"><span class=\"structural\">{ </span><span class=\"structural\">firstName: </span>Alice<span class=\"structural\">, </span><span class=\"structural\">lastName: </span>Wolf<span class=\"structural\"> }</span></span>","<span class=\"formatted\" title=\"firstName: Charlie\nlastName: Byrd\"><span class=\"structural\">{ </span><span class=\"structural\">firstName: </span>Charlie<span class=\"structural\">, </span><span class=\"structural\">lastName: </span>Byrd<span class=\"structural\"> }</span></span>"] }, 
{ name: "<span title=\"age: Int\">age</span>", children: [], rightAlign: true, values: ["<span class=\"formatted\" title=\"\"><span class=\"numbers\">15</span></span>","<span class=\"formatted\" title=\"\"><span class=\"numbers\">45</span></span>","<span class=\"formatted\" title=\"\"><span class=\"numbers\">20</span></span>","<span class=\"formatted\" title=\"\"><span class=\"numbers\">40</span></span>","<span class=\"formatted\" title=\"\"><span class=\"numbers\">30</span></span>","<span class=\"formatted\" title=\"\"><span class=\"numbers\">20</span></span>","<span class=\"formatted\" title=\"\"><span class=\"numbers\">30</span></span>"] }, 
], id: 13, rootId: 13, totalRows: 7 } ) });
/*-->*/

call_DataFrame(function() { DataFrame.renderTable(13) });



/*<!--*/
call_DataFrame(function() { DataFrame.addTable({ cols: [{ name: "<span title=\"firstName: String\">firstName</span>", children: [], rightAlign: false, values: ["Alice","Bob","Charlie","Charlie","Bob","Alice","Charlie"] }, 
{ name: "<span title=\"lastName: String\">lastName</span>", children: [], rightAlign: false, values: ["Cooper","Dylan","Daniels","Chaplin","Marley","Wolf","Byrd"] }, 
{ name: "<span title=\"name: DataRow\">name</span>", children: [0, 1], rightAlign: false, values: ["<span class=\"formatted\" title=\"firstName: Alice\nlastName: Cooper\"><span class=\"structural\">{ </span><span class=\"structural\">firstName: </span>Alice<span class=\"structural\">, </span><span class=\"structural\">lastName: </span>Cooper<span class=\"structural\"> }</span></span>","<span class=\"formatted\" title=\"firstName: Bob\nlastName: Dylan\"><span class=\"structural\">{ </span><span class=\"structural\">firstName: </span>Bob<span class=\"structural\">, </span><span class=\"structural\">lastName: </span>Dylan<span class=\"structural\"> }</span></span>","<span class=\"formatted\" title=\"firstName: Charlie\nlastName: Daniels\"><span class=\"structural\">{ </span><span class=\"structural\">firstName: </span>Charlie<span class=\"structural\">, </span><span class=\"structural\">lastName: </span>Dan<span class=\"structural\">...</span><span class=\"structural\"> }</span></span>","<span class=\"formatted\" title=\"firstName: Charlie\nlastName: Chaplin\"><span class=\"structural\">{ </span><span class=\"structural\">firstName: </span>Charlie<span class=\"structural\">, </span><span class=\"structural\">lastName: </span>Cha<span class=\"structural\">...</span><span class=\"structural\"> }</span></span>","<span class=\"formatted\" title=\"firstName: Bob\nlastName: Marley\"><span class=\"structural\">{ </span><span class=\"structural\">firstName: </span>Bob<span class=\"structural\">, </span><span class=\"structural\">lastName: </span>Marley<span class=\"structural\"> }</span></span>","<span class=\"formatted\" title=\"firstName: Alice\nlastName: Wolf\"><span class=\"structural\">{ </span><span class=\"structural\">firstName: </span>Alice<span class=\"structural\">, </span><span class=\"structural\">lastName: </span>Wolf<span class=\"structural\"> }</span></span>","<span class=\"formatted\" title=\"firstName: Charlie\nlastName: Byrd\"><span class=\"structural\">{ </span><span class=\"structural\">firstName: </span>Charlie<span class=\"structural\">, </span><span class=\"structural\">lastName: </span>Byrd<span class=\"structural\"> }</span></span>"] }, 
{ name: "<span title=\"age: Int\">age</span>", children: [], rightAlign: true, values: ["<span class=\"formatted\" title=\"\"><span class=\"numbers\">15</span></span>","<span class=\"formatted\" title=\"\"><span class=\"numbers\">45</span></span>","<span class=\"formatted\" title=\"\"><span class=\"numbers\">20</span></span>","<span class=\"formatted\" title=\"\"><span class=\"numbers\">40</span></span>","<span class=\"formatted\" title=\"\"><span class=\"numbers\">30</span></span>","<span class=\"formatted\" title=\"\"><span class=\"numbers\">20</span></span>","<span class=\"formatted\" title=\"\"><span class=\"numbers\">30</span></span>"] }, 
{ name: "<span title=\"city: String?\">city</span>", children: [], rightAlign: false, values: ["London","Dubai","Moscow","Milan","Tokyo","<span class=\"formatted\" title=\"\"><span class=\"null\">null</span></span>","Moscow"] }, 
{ name: "<span title=\"weight: Int?\">weight</span>", children: [], rightAlign: true, values: ["<span class=\"formatted\" title=\"\"><span class=\"numbers\">54</span></span>","<span class=\"formatted\" title=\"\"><span class=\"numbers\">87</span></span>","<span class=\"formatted\" title=\"\"><span class=\"null\">null</span></span>","<span class=\"formatted\" title=\"\"><span class=\"null\">null</span></span>","<span class=\"formatted\" title=\"\"><span class=\"numbers\">68</span></span>","<span class=\"formatted\" title=\"\"><span class=\"numbers\">55</span></span>","<span class=\"formatted\" title=\"\"><span class=\"numbers\">90</span></span>"] }, 
{ name: "<span title=\"isHappy: Boolean\">isHappy</span>", children: [], rightAlign: false, values: ["true","true","false","true","true","false","true"] }, 
{ name: "<span title=\"year: Int\">year</span>", children: [], rightAlign: true, values: ["<span class=\"formatted\" title=\"\"><span class=\"numbers\">0</span></span>","<span class=\"formatted\" title=\"\"><span class=\"numbers\">0</span></span>","<span class=\"formatted\" title=\"\"><span class=\"numbers\">0</span></span>","<span class=\"formatted\" title=\"\"><span class=\"numbers\">0</span></span>","<span class=\"formatted\" title=\"\"><span class=\"numbers\">0</span></span>","<span class=\"formatted\" title=\"\"><span class=\"numbers\">0</span></span>","<span class=\"formatted\" title=\"\"><span class=\"numbers\">0</span></span>"] }, 
], id: 14, rootId: 14, totalRows: 7 } ) });
/*-->*/

call_DataFrame(function() { DataFrame.renderTable(14) });


/*<!--*/
call_DataFrame(function() { DataFrame.addTable({ cols: [{ name: "<span title=\"isHappy: Boolean\">isHappy</span>", children: [], rightAlign: false, values: ["true","true","false","true","true","false","true"] }, 
{ name: "<span title=\"year: Int\">year</span>", children: [], rightAlign: true, values: ["<span class=\"formatted\" title=\"\"><span class=\"numbers\">0</span></span>","<span class=\"formatted\" title=\"\"><span class=\"numbers\">0</span></span>","<span class=\"formatted\" title=\"\"><span class=\"numbers\">0</span></span>","<span class=\"formatted\" title=\"\"><span class=\"numbers\">0</span></span>","<span class=\"formatted\" title=\"\"><span class=\"numbers\">0</span></span>","<span class=\"formatted\" title=\"\"><span class=\"numbers\">0</span></span>","<span class=\"formatted\" title=\"\"><span class=\"numbers\">0</span></span>"] }, 
], id: 15, rootId: 15, totalRows: 7 } ) });
/*-->*/

call_DataFrame(function() { DataFrame.renderTable(15) });



/*<!--*/
call_DataFrame(function() { DataFrame.addTable({ cols: [{ name: "<span title=\"firstName: String\">firstName</span>", children: [], rightAlign: false, values: ["Alice","Bob","Charlie","Charlie","Bob","Alice","Charlie"] }, 
{ name: "<span title=\"lastName: String\">lastName</span>", children: [], rightAlign: false, values: ["Cooper","Dylan","Daniels","Chaplin","Marley","Wolf","Byrd"] }, 
{ name: "<span title=\"name: DataRow\">name</span>", children: [0, 1], rightAlign: false, values: ["<span class=\"formatted\" title=\"firstName: Alice\nlastName: Cooper\"><span class=\"structural\">{ </span><span class=\"structural\">firstName: </span>Alice<span class=\"structural\">, </span><span class=\"structural\">lastName: </span>Cooper<span class=\"structural\"> }</span></span>","<span class=\"formatted\" title=\"firstName: Bob\nlastName: Dylan\"><span class=\"structural\">{ </span><span class=\"structural\">firstName: </span>Bob<span class=\"structural\">, </span><span class=\"structural\">lastName: </span>Dylan<span class=\"structural\"> }</span></span>","<span class=\"formatted\" title=\"firstName: Charlie\nlastName: Daniels\"><span class=\"structural\">{ </span><span class=\"structural\">firstName: </span>Charlie<span class=\"structural\">, </span><span class=\"structural\">lastName: </span>Dan<span class=\"structural\">...</span><span class=\"structural\"> }</span></span>","<span class=\"formatted\" title=\"firstName: Charlie\nlastName: Chaplin\"><span class=\"structural\">{ </span><span class=\"structural\">firstName: </span>Charlie<span class=\"structural\">, </span><span class=\"structural\">lastName: </span>Cha<span class=\"structural\">...</span><span class=\"structural\"> }</span></span>","<span class=\"formatted\" title=\"firstName: Bob\nlastName: Marley\"><span class=\"structural\">{ </span><span class=\"structural\">firstName: </span>Bob<span class=\"structural\">, </span><span class=\"structural\">lastName: </span>Marley<span class=\"structural\"> }</span></span>","<span class=\"formatted\" title=\"firstName: Alice\nlastName: Wolf\"><span class=\"structural\">{ </span><span class=\"structural\">firstName: </span>Alice<span class=\"structural\">, </span><span class=\"structural\">lastName: </span>Wolf<span class=\"structural\"> }</span></span>","<span class=\"formatted\" title=\"firstName: Charlie\nlastName: Byrd\"><span class=\"structural\">{ </span><span class=\"structural\">firstName: </span>Charlie<span class=\"structural\">, </span><span class=\"structural\">lastName: </span>Byrd<span class=\"structural\"> }</span></span>"] }, 
{ name: "<span title=\"age: Int\">age</span>", children: [], rightAlign: true, values: ["<span class=\"formatted\" title=\"\"><span class=\"numbers\">15</span></span>","<span class=\"formatted\" title=\"\"><span class=\"numbers\">45</span></span>","<span class=\"formatted\" title=\"\"><span class=\"numbers\">20</span></span>","<span class=\"formatted\" title=\"\"><span class=\"numbers\">40</span></span>","<span class=\"formatted\" title=\"\"><span class=\"numbers\">30</span></span>","<span class=\"formatted\" title=\"\"><span class=\"numbers\">20</span></span>","<span class=\"formatted\" title=\"\"><span class=\"numbers\">30</span></span>"] }, 
{ name: "<span title=\"city: String?\">city</span>", children: [], rightAlign: false, values: ["London","Dubai","Moscow","Milan","Tokyo","<span class=\"formatted\" title=\"\"><span class=\"null\">null</span></span>","Moscow"] }, 
{ name: "<span title=\"weight: Int?\">weight</span>", children: [], rightAlign: true, values: ["<span class=\"formatted\" title=\"\"><span class=\"numbers\">54</span></span>","<span class=\"formatted\" title=\"\"><span class=\"numbers\">87</span></span>","<span class=\"formatted\" title=\"\"><span class=\"null\">null</span></span>","<span class=\"formatted\" title=\"\"><span class=\"null\">null</span></span>","<span class=\"formatted\" title=\"\"><span class=\"numbers\">68</span></span>","<span class=\"formatted\" title=\"\"><span class=\"numbers\">55</span></span>","<span class=\"formatted\" title=\"\"><span class=\"numbers\">90</span></span>"] }, 
{ name: "<span title=\"isHappy: Boolean\">isHappy</span>", children: [], rightAlign: false, values: ["true","true","false","true","true","false","true"] }, 
{ name: "<span title=\"year: Int\">year</span>", children: [], rightAlign: true, values: ["<span class=\"formatted\" title=\"\"><span class=\"numbers\">0</span></span>","<span class=\"formatted\" title=\"\"><span class=\"numbers\">0</span></span>","<span class=\"formatted\" title=\"\"><span class=\"numbers\">0</span></span>","<span class=\"formatted\" title=\"\"><span class=\"numbers\">0</span></span>","<span class=\"formatted\" title=\"\"><span class=\"numbers\">0</span></span>","<span class=\"formatted\" title=\"\"><span class=\"numbers\">0</span></span>","<span class=\"formatted\" title=\"\"><span class=\"numbers\">0</span></span>"] }, 
], id: 16, rootId: 16, totalRows: 7 } ) });
/*-->*/

call_DataFrame(function() { DataFrame.renderTable(16) });


/*<!--*/
call_DataFrame(function() { DataFrame.addTable({ cols: [{ name: "<span title=\"city: String?\">city</span>", children: [], rightAlign: false, values: ["London","Dubai","Moscow","Milan","Tokyo","<span class=\"formatted\" title=\"\"><span class=\"null\">null</span></span>","Moscow"] }, 
{ name: "<span title=\"weight: Int?\">weight</span>", children: [], rightAlign: true, values: ["<span class=\"formatted\" title=\"\"><span class=\"numbers\">54</span></span>","<span class=\"formatted\" title=\"\"><span class=\"numbers\">87</span></span>","<span class=\"formatted\" title=\"\"><span class=\"null\">null</span></span>","<span class=\"formatted\" title=\"\"><span class=\"null\">null</span></span>","<span class=\"formatted\" title=\"\"><span class=\"numbers\">68</span></span>","<span class=\"formatted\" title=\"\"><span class=\"numbers\">55</span></span>","<span class=\"formatted\" title=\"\"><span class=\"numbers\">90</span></span>"] }, 
{ name: "<span title=\"isHappy: Boolean\">isHappy</span>", children: [], rightAlign: false, values: ["true","true","false","true","true","false","true"] }, 
{ name: "<span title=\"year: Int\">year</span>", children: [], rightAlign: true, values: ["<span class=\"formatted\" title=\"\"><span class=\"numbers\">0</span></span>","<span class=\"formatted\" title=\"\"><span class=\"numbers\">0</span></span>","<span class=\"formatted\" title=\"\"><span class=\"numbers\">0</span></span>","<span class=\"formatted\" title=\"\"><span class=\"numbers\">0</span></span>","<span class=\"formatted\" title=\"\"><span class=\"numbers\">0</span></span>","<span class=\"formatted\" title=\"\"><span class=\"numbers\">0</span></span>","<span class=\"formatted\" title=\"\"><span class=\"numbers\">0</span></span>"] }, 
], id: 17, rootId: 17, totalRows: 7 } ) });
/*-->*/

call_DataFrame(function() { DataFrame.renderTable(17) });



/*<!--*/
call_DataFrame(function() { DataFrame.addTable({ cols: [{ name: "<span title=\"firstName: String\">firstName</span>", children: [], rightAlign: false, values: ["Alice","Bob","Charlie","Charlie","Bob","Alice","Charlie"] }, 
{ name: "<span title=\"lastName: String\">lastName</span>", children: [], rightAlign: false, values: ["Cooper","Dylan","Daniels","Chaplin","Marley","Wolf","Byrd"] }, 
{ name: "<span title=\"name: DataRow\">name</span>", children: [0, 1], rightAlign: false, values: ["<span class=\"formatted\" title=\"firstName: Alice\nlastName: Cooper\"><span class=\"structural\">{ </span><span class=\"structural\">firstName: </span>Alice<span class=\"structural\">, </span><span class=\"structural\">lastName: </span>Cooper<span class=\"structural\"> }</span></span>","<span class=\"formatted\" title=\"firstName: Bob\nlastName: Dylan\"><span class=\"structural\">{ </span><span class=\"structural\">firstName: </span>Bob<span class=\"structural\">, </span><span class=\"structural\">lastName: </span>Dylan<span class=\"structural\"> }</span></span>","<span class=\"formatted\" title=\"firstName: Charlie\nlastName: Daniels\"><span class=\"structural\">{ </span><span class=\"structural\">firstName: </span>Charlie<span class=\"structural\">, </span><span class=\"structural\">lastName: </span>Dan<span class=\"structural\">...</span><span class=\"structural\"> }</span></span>","<span class=\"formatted\" title=\"firstName: Charlie\nlastName: Chaplin\"><span class=\"structural\">{ </span><span class=\"structural\">firstName: </span>Charlie<span class=\"structural\">, </span><span class=\"structural\">lastName: </span>Cha<span class=\"structural\">...</span><span class=\"structural\"> }</span></span>","<span class=\"formatted\" title=\"firstName: Bob\nlastName: Marley\"><span class=\"structural\">{ </span><span class=\"structural\">firstName: </span>Bob<span class=\"structural\">, </span><span class=\"structural\">lastName: </span>Marley<span class=\"structural\"> }</span></span>","<span class=\"formatted\" title=\"firstName: Alice\nlastName: Wolf\"><span class=\"structural\">{ </span><span class=\"structural\">firstName: </span>Alice<span class=\"structural\">, </span><span class=\"structural\">lastName: </span>Wolf<span class=\"structural\"> }</span></span>","<span class=\"formatted\" title=\"firstName: Charlie\nlastName: Byrd\"><span class=\"structural\">{ </span><span class=\"structural\">firstName: </span>Charlie<span class=\"structural\">, </span><span class=\"structural\">lastName: </span>Byrd<span class=\"structural\"> }</span></span>"] }, 
{ name: "<span title=\"age: Int\">age</span>", children: [], rightAlign: true, values: ["<span class=\"formatted\" title=\"\"><span class=\"numbers\">15</span></span>","<span class=\"formatted\" title=\"\"><span class=\"numbers\">45</span></span>","<span class=\"formatted\" title=\"\"><span class=\"numbers\">20</span></span>","<span class=\"formatted\" title=\"\"><span class=\"numbers\">40</span></span>","<span class=\"formatted\" title=\"\"><span class=\"numbers\">30</span></span>","<span class=\"formatted\" title=\"\"><span class=\"numbers\">20</span></span>","<span class=\"formatted\" title=\"\"><span class=\"numbers\">30</span></span>"] }, 
{ name: "<span title=\"city: String?\">city</span>", children: [], rightAlign: false, values: ["London","Dubai","Moscow","Milan","Tokyo","<span class=\"formatted\" title=\"\"><span class=\"null\">null</span></span>","Moscow"] }, 
{ name: "<span title=\"weight: Int?\">weight</span>", children: [], rightAlign: true, values: ["<span class=\"formatted\" title=\"\"><span class=\"numbers\">54</span></span>","<span class=\"formatted\" title=\"\"><span class=\"numbers\">87</span></span>","<span class=\"formatted\" title=\"\"><span class=\"null\">null</span></span>","<span class=\"formatted\" title=\"\"><span class=\"null\">null</span></span>","<span class=\"formatted\" title=\"\"><span class=\"numbers\">68</span></span>","<span class=\"formatted\" title=\"\"><span class=\"numbers\">55</span></span>","<span class=\"formatted\" title=\"\"><span class=\"numbers\">90</span></span>"] }, 
{ name: "<span title=\"isHappy: Boolean\">isHappy</span>", children: [], rightAlign: false, values: ["true","true","false","true","true","false","true"] }, 
{ name: "<span title=\"year: Int\">year</span>", children: [], rightAlign: true, values: ["<span class=\"formatted\" title=\"\"><span class=\"numbers\">0</span></span>","<span class=\"formatted\" title=\"\"><span class=\"numbers\">0</span></span>","<span class=\"formatted\" title=\"\"><span class=\"numbers\">0</span></span>","<span class=\"formatted\" title=\"\"><span class=\"numbers\">0</span></span>","<span class=\"formatted\" title=\"\"><span class=\"numbers\">0</span></span>","<span class=\"formatted\" title=\"\"><span class=\"numbers\">0</span></span>","<span class=\"formatted\" title=\"\"><span class=\"numbers\">0</span></span>"] }, 
], id: 18, rootId: 18, totalRows: 7 } ) });
/*-->*/

call_DataFrame(function() { DataFrame.renderTable(18) });


/*<!--*/
call_DataFrame(function() { DataFrame.addTable({ cols: [{ name: "<span title=\"firstName: String\">firstName</span>", children: [], rightAlign: false, values: ["Alice","Bob","Charlie","Charlie","Bob","Alice","Charlie"] }, 
{ name: "<span title=\"lastName: String\">lastName</span>", children: [], rightAlign: false, values: ["Cooper","Dylan","Daniels","Chaplin","Marley","Wolf","Byrd"] }, 
{ name: "<span title=\"name: DataRow\">name</span>", children: [0, 1], rightAlign: false, values: ["<span class=\"formatted\" title=\"firstName: Alice\nlastName: Cooper\"><span class=\"structural\">{ </span><span class=\"structural\">firstName: </span>Alice<span class=\"structural\">, </span><span class=\"structural\">lastName: </span>Cooper<span class=\"structural\"> }</span></span>","<span class=\"formatted\" title=\"firstName: Bob\nlastName: Dylan\"><span class=\"structural\">{ </span><span class=\"structural\">firstName: </span>Bob<span class=\"structural\">, </span><span class=\"structural\">lastName: </span>Dylan<span class=\"structural\"> }</span></span>","<span class=\"formatted\" title=\"firstName: Charlie\nlastName: Daniels\"><span class=\"structural\">{ </span><span class=\"structural\">firstName: </span>Charlie<span class=\"structural\">, </span><span class=\"structural\">lastName: </span>Dan<span class=\"structural\">...</span><span class=\"structural\"> }</span></span>","<span class=\"formatted\" title=\"firstName: Charlie\nlastName: Chaplin\"><span class=\"structural\">{ </span><span class=\"structural\">firstName: </span>Charlie<span class=\"structural\">, </span><span class=\"structural\">lastName: </span>Cha<span class=\"structural\">...</span><span class=\"structural\"> }</span></span>","<span class=\"formatted\" title=\"firstName: Bob\nlastName: Marley\"><span class=\"structural\">{ </span><span class=\"structural\">firstName: </span>Bob<span class=\"structural\">, </span><span class=\"structural\">lastName: </span>Marley<span class=\"structural\"> }</span></span>","<span class=\"formatted\" title=\"firstName: Alice\nlastName: Wolf\"><span class=\"structural\">{ </span><span class=\"structural\">firstName: </span>Alice<span class=\"structural\">, </span><span class=\"structural\">lastName: </span>Wolf<span class=\"structural\"> }</span></span>","<span class=\"formatted\" title=\"firstName: Charlie\nlastName: Byrd\"><span class=\"structural\">{ </span><span class=\"structural\">firstName: </span>Charlie<span class=\"structural\">, </span><span class=\"structural\">lastName: </span>Byrd<span class=\"structural\"> }</span></span>"] }, 
{ name: "<span title=\"age: Int\">age</span>", children: [], rightAlign: true, values: ["<span class=\"formatted\" title=\"\"><span class=\"numbers\">15</span></span>","<span class=\"formatted\" title=\"\"><span class=\"numbers\">45</span></span>","<span class=\"formatted\" title=\"\"><span class=\"numbers\">20</span></span>","<span class=\"formatted\" title=\"\"><span class=\"numbers\">40</span></span>","<span class=\"formatted\" title=\"\"><span class=\"numbers\">30</span></span>","<span class=\"formatted\" title=\"\"><span class=\"numbers\">20</span></span>","<span class=\"formatted\" title=\"\"><span class=\"numbers\">30</span></span>"] }, 
{ name: "<span title=\"city: String?\">city</span>", children: [], rightAlign: false, values: ["London","Dubai","Moscow","Milan","Tokyo","<span class=\"formatted\" title=\"\"><span class=\"null\">null</span></span>","Moscow"] }, 
{ name: "<span title=\"weight: Int?\">weight</span>", children: [], rightAlign: true, values: ["<span class=\"formatted\" title=\"\"><span class=\"numbers\">54</span></span>","<span class=\"formatted\" title=\"\"><span class=\"numbers\">87</span></span>","<span class=\"formatted\" title=\"\"><span class=\"null\">null</span></span>","<span class=\"formatted\" title=\"\"><span class=\"null\">null</span></span>","<span class=\"formatted\" title=\"\"><span class=\"numbers\">68</span></span>","<span class=\"formatted\" title=\"\"><span class=\"numbers\">55</span></span>","<span class=\"formatted\" title=\"\"><span class=\"numbers\">90</span></span>"] }, 
], id: 19, rootId: 19, totalRows: 7 } ) });
/*-->*/

call_DataFrame(function() { DataFrame.renderTable(19) });



/*<!--*/
call_DataFrame(function() { DataFrame.addTable({ cols: [{ name: "<span title=\"firstName: String\">firstName</span>", children: [], rightAlign: false, values: ["Alice","Bob","Charlie","Charlie","Bob","Alice","Charlie"] }, 
{ name: "<span title=\"lastName: String\">lastName</span>", children: [], rightAlign: false, values: ["Cooper","Dylan","Daniels","Chaplin","Marley","Wolf","Byrd"] }, 
{ name: "<span title=\"name: DataRow\">name</span>", children: [0, 1], rightAlign: false, values: ["<span class=\"formatted\" title=\"firstName: Alice\nlastName: Cooper\"><span class=\"structural\">{ </span><span class=\"structural\">firstName: </span>Alice<span class=\"structural\">, </span><span class=\"structural\">lastName: </span>Cooper<span class=\"structural\"> }</span></span>","<span class=\"formatted\" title=\"firstName: Bob\nlastName: Dylan\"><span class=\"structural\">{ </span><span class=\"structural\">firstName: </span>Bob<span class=\"structural\">, </span><span class=\"structural\">lastName: </span>Dylan<span class=\"structural\"> }</span></span>","<span class=\"formatted\" title=\"firstName: Charlie\nlastName: Daniels\"><span class=\"structural\">{ </span><span class=\"structural\">firstName: </span>Charlie<span class=\"structural\">, </span><span class=\"structural\">lastName: </span>Dan<span class=\"structural\">...</span><span class=\"structural\"> }</span></span>","<span class=\"formatted\" title=\"firstName: Charlie\nlastName: Chaplin\"><span class=\"structural\">{ </span><span class=\"structural\">firstName: </span>Charlie<span class=\"structural\">, </span><span class=\"structural\">lastName: </span>Cha<span class=\"structural\">...</span><span class=\"structural\"> }</span></span>","<span class=\"formatted\" title=\"firstName: Bob\nlastName: Marley\"><span class=\"structural\">{ </span><span class=\"structural\">firstName: </span>Bob<span class=\"structural\">, </span><span class=\"structural\">lastName: </span>Marley<span class=\"structural\"> }</span></span>","<span class=\"formatted\" title=\"firstName: Alice\nlastName: Wolf\"><span class=\"structural\">{ </span><span class=\"structural\">firstName: </span>Alice<span class=\"structural\">, </span><span class=\"structural\">lastName: </span>Wolf<span class=\"structural\"> }</span></span>","<span class=\"formatted\" title=\"firstName: Charlie\nlastName: Byrd\"><span class=\"structural\">{ </span><span class=\"structural\">firstName: </span>Charlie<span class=\"structural\">, </span><span class=\"structural\">lastName: </span>Byrd<span class=\"structural\"> }</span></span>"] }, 
{ name: "<span title=\"age: Int\">age</span>", children: [], rightAlign: true, values: ["<span class=\"formatted\" title=\"\"><span class=\"numbers\">15</span></span>","<span class=\"formatted\" title=\"\"><span class=\"numbers\">45</span></span>","<span class=\"formatted\" title=\"\"><span class=\"numbers\">20</span></span>","<span class=\"formatted\" title=\"\"><span class=\"numbers\">40</span></span>","<span class=\"formatted\" title=\"\"><span class=\"numbers\">30</span></span>","<span class=\"formatted\" title=\"\"><span class=\"numbers\">20</span></span>","<span class=\"formatted\" title=\"\"><span class=\"numbers\">30</span></span>"] }, 
{ name: "<span title=\"city: String?\">city</span>", children: [], rightAlign: false, values: ["London","Dubai","Moscow","Milan","Tokyo","<span class=\"formatted\" title=\"\"><span class=\"null\">null</span></span>","Moscow"] }, 
{ name: "<span title=\"weight: Int?\">weight</span>", children: [], rightAlign: true, values: ["<span class=\"formatted\" title=\"\"><span class=\"numbers\">54</span></span>","<span class=\"formatted\" title=\"\"><span class=\"numbers\">87</span></span>","<span class=\"formatted\" title=\"\"><span class=\"null\">null</span></span>","<span class=\"formatted\" title=\"\"><span class=\"null\">null</span></span>","<span class=\"formatted\" title=\"\"><span class=\"numbers\">68</span></span>","<span class=\"formatted\" title=\"\"><span class=\"numbers\">55</span></span>","<span class=\"formatted\" title=\"\"><span class=\"numbers\">90</span></span>"] }, 
{ name: "<span title=\"isHappy: Boolean\">isHappy</span>", children: [], rightAlign: false, values: ["true","true","false","true","true","false","true"] }, 
{ name: "<span title=\"year: Int\">year</span>", children: [], rightAlign: true, values: ["<span class=\"formatted\" title=\"\"><span class=\"numbers\">0</span></span>","<span class=\"formatted\" title=\"\"><span class=\"numbers\">0</span></span>","<span class=\"formatted\" title=\"\"><span class=\"numbers\">0</span></span>","<span class=\"formatted\" title=\"\"><span class=\"numbers\">0</span></span>","<span class=\"formatted\" title=\"\"><span class=\"numbers\">0</span></span>","<span class=\"formatted\" title=\"\"><span class=\"numbers\">0</span></span>","<span class=\"formatted\" title=\"\"><span class=\"numbers\">0</span></span>"] }, 
], id: 20, rootId: 20, totalRows: 7 } ) });
/*-->*/

call_DataFrame(function() { DataFrame.renderTable(20) });


/*<!--*/
call_DataFrame(function() { DataFrame.addTable({ cols: [{ name: "<span title=\"year: Int\">year</span>", children: [], rightAlign: true, values: ["<span class=\"formatted\" title=\"\"><span class=\"numbers\">0</span></span>","<span class=\"formatted\" title=\"\"><span class=\"numbers\">0</span></span>","<span class=\"formatted\" title=\"\"><span class=\"numbers\">0</span></span>","<span class=\"formatted\" title=\"\"><span class=\"numbers\">0</span></span>","<span class=\"formatted\" title=\"\"><span class=\"numbers\">0</span></span>","<span class=\"formatted\" title=\"\"><span class=\"numbers\">0</span></span>","<span class=\"formatted\" title=\"\"><span class=\"numbers\">0</span></span>"] }, 
], id: 21, rootId: 21, totalRows: 7 } ) });
/*-->*/

call_DataFrame(function() { DataFrame.renderTable(21) });



/*<!--*/
call_DataFrame(function() { DataFrame.addTable({ cols: [{ name: "<span title=\"firstName: String\">firstName</span>", children: [], rightAlign: false, values: ["Alice","Bob","Charlie","Charlie","Bob","Alice","Charlie"] }, 
{ name: "<span title=\"lastName: String\">lastName</span>", children: [], rightAlign: false, values: ["Cooper","Dylan","Daniels","Chaplin","Marley","Wolf","Byrd"] }, 
{ name: "<span title=\"name: DataRow\">name</span>", children: [0, 1], rightAlign: false, values: ["<span class=\"formatted\" title=\"firstName: Alice\nlastName: Cooper\"><span class=\"structural\">{ </span><span class=\"structural\">firstName: </span>Alice<span class=\"structural\">, </span><span class=\"structural\">lastName: </span>Cooper<span class=\"structural\"> }</span></span>","<span class=\"formatted\" title=\"firstName: Bob\nlastName: Dylan\"><span class=\"structural\">{ </span><span class=\"structural\">firstName: </span>Bob<span class=\"structural\">, </span><span class=\"structural\">lastName: </span>Dylan<span class=\"structural\"> }</span></span>","<span class=\"formatted\" title=\"firstName: Charlie\nlastName: Daniels\"><span class=\"structural\">{ </span><span class=\"structural\">firstName: </span>Charlie<span class=\"structural\">, </span><span class=\"structural\">lastName: </span>Dan<span class=\"structural\">...</span><span class=\"structural\"> }</span></span>","<span class=\"formatted\" title=\"firstName: Charlie\nlastName: Chaplin\"><span class=\"structural\">{ </span><span class=\"structural\">firstName: </span>Charlie<span class=\"structural\">, </span><span class=\"structural\">lastName: </span>Cha<span class=\"structural\">...</span><span class=\"structural\"> }</span></span>","<span class=\"formatted\" title=\"firstName: Bob\nlastName: Marley\"><span class=\"structural\">{ </span><span class=\"structural\">firstName: </span>Bob<span class=\"structural\">, </span><span class=\"structural\">lastName: </span>Marley<span class=\"structural\"> }</span></span>","<span class=\"formatted\" title=\"firstName: Alice\nlastName: Wolf\"><span class=\"structural\">{ </span><span class=\"structural\">firstName: </span>Alice<span class=\"structural\">, </span><span class=\"structural\">lastName: </span>Wolf<span class=\"structural\"> }</span></span>","<span class=\"formatted\" title=\"firstName: Charlie\nlastName: Byrd\"><span class=\"structural\">{ </span><span class=\"structural\">firstName: </span>Charlie<span class=\"structural\">, </span><span class=\"structural\">lastName: </span>Byrd<span class=\"structural\"> }</span></span>"] }, 
{ name: "<span title=\"age: Int\">age</span>", children: [], rightAlign: true, values: ["<span class=\"formatted\" title=\"\"><span class=\"numbers\">15</span></span>","<span class=\"formatted\" title=\"\"><span class=\"numbers\">45</span></span>","<span class=\"formatted\" title=\"\"><span class=\"numbers\">20</span></span>","<span class=\"formatted\" title=\"\"><span class=\"numbers\">40</span></span>","<span class=\"formatted\" title=\"\"><span class=\"numbers\">30</span></span>","<span class=\"formatted\" title=\"\"><span class=\"numbers\">20</span></span>","<span class=\"formatted\" title=\"\"><span class=\"numbers\">30</span></span>"] }, 
{ name: "<span title=\"city: String?\">city</span>", children: [], rightAlign: false, values: ["London","Dubai","Moscow","Milan","Tokyo","<span class=\"formatted\" title=\"\"><span class=\"null\">null</span></span>","Moscow"] }, 
{ name: "<span title=\"weight: Int?\">weight</span>", children: [], rightAlign: true, values: ["<span class=\"formatted\" title=\"\"><span class=\"numbers\">54</span></span>","<span class=\"formatted\" title=\"\"><span class=\"numbers\">87</span></span>","<span class=\"formatted\" title=\"\"><span class=\"null\">null</span></span>","<span class=\"formatted\" title=\"\"><span class=\"null\">null</span></span>","<span class=\"formatted\" title=\"\"><span class=\"numbers\">68</span></span>","<span class=\"formatted\" title=\"\"><span class=\"numbers\">55</span></span>","<span class=\"formatted\" title=\"\"><span class=\"numbers\">90</span></span>"] }, 
{ name: "<span title=\"isHappy: Boolean\">isHappy</span>", children: [], rightAlign: false, values: ["true","true","false","true","true","false","true"] }, 
{ name: "<span title=\"year: Int\">year</span>", children: [], rightAlign: true, values: ["<span class=\"formatted\" title=\"\"><span class=\"numbers\">0</span></span>","<span class=\"formatted\" title=\"\"><span class=\"numbers\">0</span></span>","<span class=\"formatted\" title=\"\"><span class=\"numbers\">0</span></span>","<span class=\"formatted\" title=\"\"><span class=\"numbers\">0</span></span>","<span class=\"formatted\" title=\"\"><span class=\"numbers\">0</span></span>","<span class=\"formatted\" title=\"\"><span class=\"numbers\">0</span></span>","<span class=\"formatted\" title=\"\"><span class=\"numbers\">0</span></span>"] }, 
], id: 22, rootId: 22, totalRows: 7 } ) });
/*-->*/

call_DataFrame(function() { DataFrame.renderTable(22) });


/*<!--*/
call_DataFrame(function() { DataFrame.addTable({ cols: [{ name: "<span title=\"lastName: String\">lastName</span>", children: [], rightAlign: false, values: ["Cooper","Dylan","Daniels","Chaplin","Marley","Wolf","Byrd"] }, 
], id: 23, rootId: 23, totalRows: 7 } ) });
/*-->*/

call_DataFrame(function() { DataFrame.renderTable(23) });



/*<!--*/
call_DataFrame(function() { DataFrame.addTable({ cols: [{ name: "<span title=\"firstName: String\">firstName</span>", children: [], rightAlign: false, values: ["Alice","Bob","Charlie","Charlie","Bob","Alice","Charlie"] }, 
{ name: "<span title=\"lastName: String\">lastName</span>", children: [], rightAlign: false, values: ["Cooper","Dylan","Daniels","Chaplin","Marley","Wolf","Byrd"] }, 
{ name: "<span title=\"name: DataRow\">name</span>", children: [0, 1], rightAlign: false, values: ["<span class=\"formatted\" title=\"firstName: Alice\nlastName: Cooper\"><span class=\"structural\">{ </span><span class=\"structural\">firstName: </span>Alice<span class=\"structural\">, </span><span class=\"structural\">lastName: </span>Cooper<span class=\"structural\"> }</span></span>","<span class=\"formatted\" title=\"firstName: Bob\nlastName: Dylan\"><span class=\"structural\">{ </span><span class=\"structural\">firstName: </span>Bob<span class=\"structural\">, </span><span class=\"structural\">lastName: </span>Dylan<span class=\"structural\"> }</span></span>","<span class=\"formatted\" title=\"firstName: Charlie\nlastName: Daniels\"><span class=\"structural\">{ </span><span class=\"structural\">firstName: </span>Charlie<span class=\"structural\">, </span><span class=\"structural\">lastName: </span>Dan<span class=\"structural\">...</span><span class=\"structural\"> }</span></span>","<span class=\"formatted\" title=\"firstName: Charlie\nlastName: Chaplin\"><span class=\"structural\">{ </span><span class=\"structural\">firstName: </span>Charlie<span class=\"structural\">, </span><span class=\"structural\">lastName: </span>Cha<span class=\"structural\">...</span><span class=\"structural\"> }</span></span>","<span class=\"formatted\" title=\"firstName: Bob\nlastName: Marley\"><span class=\"structural\">{ </span><span class=\"structural\">firstName: </span>Bob<span class=\"structural\">, </span><span class=\"structural\">lastName: </span>Marley<span class=\"structural\"> }</span></span>","<span class=\"formatted\" title=\"firstName: Alice\nlastName: Wolf\"><span class=\"structural\">{ </span><span class=\"structural\">firstName: </span>Alice<span class=\"structural\">, </span><span class=\"structural\">lastName: </span>Wolf<span class=\"structural\"> }</span></span>","<span class=\"formatted\" title=\"firstName: Charlie\nlastName: Byrd\"><span class=\"structural\">{ </span><span class=\"structural\">firstName: </span>Charlie<span class=\"structural\">, </span><span class=\"structural\">lastName: </span>Byrd<span class=\"structural\"> }</span></span>"] }, 
{ name: "<span title=\"age: Int\">age</span>", children: [], rightAlign: true, values: ["<span class=\"formatted\" title=\"\"><span class=\"numbers\">15</span></span>","<span class=\"formatted\" title=\"\"><span class=\"numbers\">45</span></span>","<span class=\"formatted\" title=\"\"><span class=\"numbers\">20</span></span>","<span class=\"formatted\" title=\"\"><span class=\"numbers\">40</span></span>","<span class=\"formatted\" title=\"\"><span class=\"numbers\">30</span></span>","<span class=\"formatted\" title=\"\"><span class=\"numbers\">20</span></span>","<span class=\"formatted\" title=\"\"><span class=\"numbers\">30</span></span>"] }, 
{ name: "<span title=\"city: String?\">city</span>", children: [], rightAlign: false, values: ["London","Dubai","Moscow","Milan","Tokyo","<span class=\"formatted\" title=\"\"><span class=\"null\">null</span></span>","Moscow"] }, 
{ name: "<span title=\"weight: Int?\">weight</span>", children: [], rightAlign: true, values: ["<span class=\"formatted\" title=\"\"><span class=\"numbers\">54</span></span>","<span class=\"formatted\" title=\"\"><span class=\"numbers\">87</span></span>","<span class=\"formatted\" title=\"\"><span class=\"null\">null</span></span>","<span class=\"formatted\" title=\"\"><span class=\"null\">null</span></span>","<span class=\"formatted\" title=\"\"><span class=\"numbers\">68</span></span>","<span class=\"formatted\" title=\"\"><span class=\"numbers\">55</span></span>","<span class=\"formatted\" title=\"\"><span class=\"numbers\">90</span></span>"] }, 
{ name: "<span title=\"isHappy: Boolean\">isHappy</span>", children: [], rightAlign: false, values: ["true","true","false","true","true","false","true"] }, 
{ name: "<span title=\"year: Int\">year</span>", children: [], rightAlign: true, values: ["<span class=\"formatted\" title=\"\"><span class=\"numbers\">0</span></span>","<span class=\"formatted\" title=\"\"><span class=\"numbers\">0</span></span>","<span class=\"formatted\" title=\"\"><span class=\"numbers\">0</span></span>","<span class=\"formatted\" title=\"\"><span class=\"numbers\">0</span></span>","<span class=\"formatted\" title=\"\"><span class=\"numbers\">0</span></span>","<span class=\"formatted\" title=\"\"><span class=\"numbers\">0</span></span>","<span class=\"formatted\" title=\"\"><span class=\"numbers\">0</span></span>"] }, 
], id: 24, rootId: 24, totalRows: 7 } ) });
/*-->*/

call_DataFrame(function() { DataFrame.renderTable(24) });


/*<!--*/
call_DataFrame(function() { DataFrame.addTable({ cols: [{ name: "<span title=\"firstName: String\">firstName</span>", children: [], rightAlign: false, values: ["Alice","Bob","Charlie","Charlie","Bob","Alice","Charlie"] }, 
], id: 25, rootId: 25, totalRows: 7 } ) });
/*-->*/

call_DataFrame(function() { DataFrame.renderTable(25) });



/*<!--*/
call_DataFrame(function() { DataFrame.addTable({ cols: [{ name: "<span title=\"firstName: String\">firstName</span>", children: [], rightAlign: false, values: ["Alice","Bob","Charlie","Charlie","Bob","Alice","Charlie"] }, 
{ name: "<span title=\"lastName: String\">lastName</span>", children: [], rightAlign: false, values: ["Cooper","Dylan","Daniels","Chaplin","Marley","Wolf","Byrd"] }, 
{ name: "<span title=\"name: DataRow\">name</span>", children: [0, 1], rightAlign: false, values: ["<span class=\"formatted\" title=\"firstName: Alice\nlastName: Cooper\"><span class=\"structural\">{ </span><span class=\"structural\">firstName: </span>Alice<span class=\"structural\">, </span><span class=\"structural\">lastName: </span>Cooper<span class=\"structural\"> }</span></span>","<span class=\"formatted\" title=\"firstName: Bob\nlastName: Dylan\"><span class=\"structural\">{ </span><span class=\"structural\">firstName: </span>Bob<span class=\"structural\">, </span><span class=\"structural\">lastName: </span>Dylan<span class=\"structural\"> }</span></span>","<span class=\"formatted\" title=\"firstName: Charlie\nlastName: Daniels\"><span class=\"structural\">{ </span><span class=\"structural\">firstName: </span>Charlie<span class=\"structural\">, </span><span class=\"structural\">lastName: </span>Dan<span class=\"structural\">...</span><span class=\"structural\"> }</span></span>","<span class=\"formatted\" title=\"firstName: Charlie\nlastName: Chaplin\"><span class=\"structural\">{ </span><span class=\"structural\">firstName: </span>Charlie<span class=\"structural\">, </span><span class=\"structural\">lastName: </span>Cha<span class=\"structural\">...</span><span class=\"structural\"> }</span></span>","<span class=\"formatted\" title=\"firstName: Bob\nlastName: Marley\"><span class=\"structural\">{ </span><span class=\"structural\">firstName: </span>Bob<span class=\"structural\">, </span><span class=\"structural\">lastName: </span>Marley<span class=\"structural\"> }</span></span>","<span class=\"formatted\" title=\"firstName: Alice\nlastName: Wolf\"><span class=\"structural\">{ </span><span class=\"structural\">firstName: </span>Alice<span class=\"structural\">, </span><span class=\"structural\">lastName: </span>Wolf<span class=\"structural\"> }</span></span>","<span class=\"formatted\" title=\"firstName: Charlie\nlastName: Byrd\"><span class=\"structural\">{ </span><span class=\"structural\">firstName: </span>Charlie<span class=\"structural\">, </span><span class=\"structural\">lastName: </span>Byrd<span class=\"structural\"> }</span></span>"] }, 
{ name: "<span title=\"age: Int\">age</span>", children: [], rightAlign: true, values: ["<span class=\"formatted\" title=\"\"><span class=\"numbers\">15</span></span>","<span class=\"formatted\" title=\"\"><span class=\"numbers\">45</span></span>","<span class=\"formatted\" title=\"\"><span class=\"numbers\">20</span></span>","<span class=\"formatted\" title=\"\"><span class=\"numbers\">40</span></span>","<span class=\"formatted\" title=\"\"><span class=\"numbers\">30</span></span>","<span class=\"formatted\" title=\"\"><span class=\"numbers\">20</span></span>","<span class=\"formatted\" title=\"\"><span class=\"numbers\">30</span></span>"] }, 
{ name: "<span title=\"city: String?\">city</span>", children: [], rightAlign: false, values: ["London","Dubai","Moscow","Milan","Tokyo","<span class=\"formatted\" title=\"\"><span class=\"null\">null</span></span>","Moscow"] }, 
{ name: "<span title=\"weight: Int?\">weight</span>", children: [], rightAlign: true, values: ["<span class=\"formatted\" title=\"\"><span class=\"numbers\">54</span></span>","<span class=\"formatted\" title=\"\"><span class=\"numbers\">87</span></span>","<span class=\"formatted\" title=\"\"><span class=\"null\">null</span></span>","<span class=\"formatted\" title=\"\"><span class=\"null\">null</span></span>","<span class=\"formatted\" title=\"\"><span class=\"numbers\">68</span></span>","<span class=\"formatted\" title=\"\"><span class=\"numbers\">55</span></span>","<span class=\"formatted\" title=\"\"><span class=\"numbers\">90</span></span>"] }, 
{ name: "<span title=\"isHappy: Boolean\">isHappy</span>", children: [], rightAlign: false, values: ["true","true","false","true","true","false","true"] }, 
{ name: "<span title=\"year: Int\">year</span>", children: [], rightAlign: true, values: ["<span class=\"formatted\" title=\"\"><span class=\"numbers\">0</span></span>","<span class=\"formatted\" title=\"\"><span class=\"numbers\">0</span></span>","<span class=\"formatted\" title=\"\"><span class=\"numbers\">0</span></span>","<span class=\"formatted\" title=\"\"><span class=\"numbers\">0</span></span>","<span class=\"formatted\" title=\"\"><span class=\"numbers\">0</span></span>","<span class=\"formatted\" title=\"\"><span class=\"numbers\">0</span></span>","<span class=\"formatted\" title=\"\"><span class=\"numbers\">0</span></span>"] }, 
], id: 26, rootId: 26, totalRows: 7 } ) });
/*-->*/

call_DataFrame(function() { DataFrame.renderTable(26) });


/*<!--*/
call_DataFrame(function() { DataFrame.addTable({ cols: [{ name: "<span title=\"firstName: String\">firstName</span>", children: [], rightAlign: false, values: ["Alice","Bob","Charlie","Charlie","Bob","Alice","Charlie"] }, 
{ name: "<span title=\"lastName: String\">lastName</span>", children: [], rightAlign: false, values: ["Cooper","Dylan","Daniels","Chaplin","Marley","Wolf","Byrd"] }, 
{ name: "<span title=\"age: Int\">age</span>", children: [], rightAlign: true, values: ["<span class=\"formatted\" title=\"\"><span class=\"numbers\">15</span></span>","<span class=\"formatted\" title=\"\"><span class=\"numbers\">45</span></span>","<span class=\"formatted\" title=\"\"><span class=\"numbers\">20</span></span>","<span class=\"formatted\" title=\"\"><span class=\"numbers\">40</span></span>","<span class=\"formatted\" title=\"\"><span class=\"numbers\">30</span></span>","<span class=\"formatted\" title=\"\"><span class=\"numbers\">20</span></span>","<span class=\"formatted\" title=\"\"><span class=\"numbers\">30</span></span>"] }, 
{ name: "<span title=\"city: String?\">city</span>", children: [], rightAlign: false, values: ["London","Dubai","Moscow","Milan","Tokyo","<span class=\"formatted\" title=\"\"><span class=\"null\">null</span></span>","Moscow"] }, 
{ name: "<span title=\"weight: Int?\">weight</span>", children: [], rightAlign: true, values: ["<span class=\"formatted\" title=\"\"><span class=\"numbers\">54</span></span>","<span class=\"formatted\" title=\"\"><span class=\"numbers\">87</span></span>","<span class=\"formatted\" title=\"\"><span class=\"null\">null</span></span>","<span class=\"formatted\" title=\"\"><span class=\"null\">null</span></span>","<span class=\"formatted\" title=\"\"><span class=\"numbers\">68</span></span>","<span class=\"formatted\" title=\"\"><span class=\"numbers\">55</span></span>","<span class=\"formatted\" title=\"\"><span class=\"numbers\">90</span></span>"] }, 
{ name: "<span title=\"isHappy: Boolean\">isHappy</span>", children: [], rightAlign: false, values: ["true","true","false","true","true","false","true"] }, 
{ name: "<span title=\"year: Int\">year</span>", children: [], rightAlign: true, values: ["<span class=\"formatted\" title=\"\"><span class=\"numbers\">0</span></span>","<span class=\"formatted\" title=\"\"><span class=\"numbers\">0</span></span>","<span class=\"formatted\" title=\"\"><span class=\"numbers\">0</span></span>","<span class=\"formatted\" title=\"\"><span class=\"numbers\">0</span></span>","<span class=\"formatted\" title=\"\"><span class=\"numbers\">0</span></span>","<span class=\"formatted\" title=\"\"><span class=\"numbers\">0</span></span>","<span class=\"formatted\" title=\"\"><span class=\"numbers\">0</span></span>"] }, 
], id: 27, rootId: 27, totalRows: 7 } ) });
/*-->*/

call_DataFrame(function() { DataFrame.renderTable(27) });



/*<!--*/
call_DataFrame(function() { DataFrame.addTable({ cols: [{ name: "<span title=\"firstName: String\">firstName</span>", children: [], rightAlign: false, values: ["Alice","Bob","Charlie","Charlie","Bob","Alice","Charlie"] }, 
{ name: "<span title=\"lastName: String\">lastName</span>", children: [], rightAlign: false, values: ["Cooper","Dylan","Daniels","Chaplin","Marley","Wolf","Byrd"] }, 
{ name: "<span title=\"name: DataRow\">name</span>", children: [0, 1], rightAlign: false, values: ["<span class=\"formatted\" title=\"firstName: Alice\nlastName: Cooper\"><span class=\"structural\">{ </span><span class=\"structural\">firstName: </span>Alice<span class=\"structural\">, </span><span class=\"structural\">lastName: </span>Cooper<span class=\"structural\"> }</span></span>","<span class=\"formatted\" title=\"firstName: Bob\nlastName: Dylan\"><span class=\"structural\">{ </span><span class=\"structural\">firstName: </span>Bob<span class=\"structural\">, </span><span class=\"structural\">lastName: </span>Dylan<span class=\"structural\"> }</span></span>","<span class=\"formatted\" title=\"firstName: Charlie\nlastName: Daniels\"><span class=\"structural\">{ </span><span class=\"structural\">firstName: </span>Charlie<span class=\"structural\">, </span><span class=\"structural\">lastName: </span>Dan<span class=\"structural\">...</span><span class=\"structural\"> }</span></span>","<span class=\"formatted\" title=\"firstName: Charlie\nlastName: Chaplin\"><span class=\"structural\">{ </span><span class=\"structural\">firstName: </span>Charlie<span class=\"structural\">, </span><span class=\"structural\">lastName: </span>Cha<span class=\"structural\">...</span><span class=\"structural\"> }</span></span>","<span class=\"formatted\" title=\"firstName: Bob\nlastName: Marley\"><span class=\"structural\">{ </span><span class=\"structural\">firstName: </span>Bob<span class=\"structural\">, </span><span class=\"structural\">lastName: </span>Marley<span class=\"structural\"> }</span></span>","<span class=\"formatted\" title=\"firstName: Alice\nlastName: Wolf\"><span class=\"structural\">{ </span><span class=\"structural\">firstName: </span>Alice<span class=\"structural\">, </span><span class=\"structural\">lastName: </span>Wolf<span class=\"structural\"> }</span></span>","<span class=\"formatted\" title=\"firstName: Charlie\nlastName: Byrd\"><span class=\"structural\">{ </span><span class=\"structural\">firstName: </span>Charlie<span class=\"structural\">, </span><span class=\"structural\">lastName: </span>Byrd<span class=\"structural\"> }</span></span>"] }, 
{ name: "<span title=\"age: Int\">age</span>", children: [], rightAlign: true, values: ["<span class=\"formatted\" title=\"\"><span class=\"numbers\">15</span></span>","<span class=\"formatted\" title=\"\"><span class=\"numbers\">45</span></span>","<span class=\"formatted\" title=\"\"><span class=\"numbers\">20</span></span>","<span class=\"formatted\" title=\"\"><span class=\"numbers\">40</span></span>","<span class=\"formatted\" title=\"\"><span class=\"numbers\">30</span></span>","<span class=\"formatted\" title=\"\"><span class=\"numbers\">20</span></span>","<span class=\"formatted\" title=\"\"><span class=\"numbers\">30</span></span>"] }, 
{ name: "<span title=\"city: String?\">city</span>", children: [], rightAlign: false, values: ["London","Dubai","Moscow","Milan","Tokyo","<span class=\"formatted\" title=\"\"><span class=\"null\">null</span></span>","Moscow"] }, 
{ name: "<span title=\"weight: Int?\">weight</span>", children: [], rightAlign: true, values: ["<span class=\"formatted\" title=\"\"><span class=\"numbers\">54</span></span>","<span class=\"formatted\" title=\"\"><span class=\"numbers\">87</span></span>","<span class=\"formatted\" title=\"\"><span class=\"null\">null</span></span>","<span class=\"formatted\" title=\"\"><span class=\"null\">null</span></span>","<span class=\"formatted\" title=\"\"><span class=\"numbers\">68</span></span>","<span class=\"formatted\" title=\"\"><span class=\"numbers\">55</span></span>","<span class=\"formatted\" title=\"\"><span class=\"numbers\">90</span></span>"] }, 
{ name: "<span title=\"isHappy: Boolean\">isHappy</span>", children: [], rightAlign: false, values: ["true","true","false","true","true","false","true"] }, 
{ name: "<span title=\"year: Int\">year</span>", children: [], rightAlign: true, values: ["<span class=\"formatted\" title=\"\"><span class=\"numbers\">0</span></span>","<span class=\"formatted\" title=\"\"><span class=\"numbers\">0</span></span>","<span class=\"formatted\" title=\"\"><span class=\"numbers\">0</span></span>","<span class=\"formatted\" title=\"\"><span class=\"numbers\">0</span></span>","<span class=\"formatted\" title=\"\"><span class=\"numbers\">0</span></span>","<span class=\"formatted\" title=\"\"><span class=\"numbers\">0</span></span>","<span class=\"formatted\" title=\"\"><span class=\"numbers\">0</span></span>"] }, 
], id: 28, rootId: 28, totalRows: 7 } ) });
/*-->*/

call_DataFrame(function() { DataFrame.renderTable(28) });


/*<!--*/
call_DataFrame(function() { DataFrame.addTable({ cols: [{ name: "<span title=\"firstName: String\">firstName</span>", children: [], rightAlign: false, values: ["Alice","Bob","Charlie","Charlie","Bob","Alice","Charlie"] }, 
{ name: "<span title=\"lastName: String\">lastName</span>", children: [], rightAlign: false, values: ["Cooper","Dylan","Daniels","Chaplin","Marley","Wolf","Byrd"] }, 
{ name: "<span title=\"name: DataRow\">name</span>", children: [0, 1], rightAlign: false, values: ["<span class=\"formatted\" title=\"firstName: Alice\nlastName: Cooper\"><span class=\"structural\">{ </span><span class=\"structural\">firstName: </span>Alice<span class=\"structural\">, </span><span class=\"structural\">lastName: </span>Cooper<span class=\"structural\"> }</span></span>","<span class=\"formatted\" title=\"firstName: Bob\nlastName: Dylan\"><span class=\"structural\">{ </span><span class=\"structural\">firstName: </span>Bob<span class=\"structural\">, </span><span class=\"structural\">lastName: </span>Dylan<span class=\"structural\"> }</span></span>","<span class=\"formatted\" title=\"firstName: Charlie\nlastName: Daniels\"><span class=\"structural\">{ </span><span class=\"structural\">firstName: </span>Charlie<span class=\"structural\">, </span><span class=\"structural\">lastName: </span>Dan<span class=\"structural\">...</span><span class=\"structural\"> }</span></span>","<span class=\"formatted\" title=\"firstName: Charlie\nlastName: Chaplin\"><span class=\"structural\">{ </span><span class=\"structural\">firstName: </span>Charlie<span class=\"structural\">, </span><span class=\"structural\">lastName: </span>Cha<span class=\"structural\">...</span><span class=\"structural\"> }</span></span>","<span class=\"formatted\" title=\"firstName: Bob\nlastName: Marley\"><span class=\"structural\">{ </span><span class=\"structural\">firstName: </span>Bob<span class=\"structural\">, </span><span class=\"structural\">lastName: </span>Marley<span class=\"structural\"> }</span></span>","<span class=\"formatted\" title=\"firstName: Alice\nlastName: Wolf\"><span class=\"structural\">{ </span><span class=\"structural\">firstName: </span>Alice<span class=\"structural\">, </span><span class=\"structural\">lastName: </span>Wolf<span class=\"structural\"> }</span></span>","<span class=\"formatted\" title=\"firstName: Charlie\nlastName: Byrd\"><span class=\"structural\">{ </span><span class=\"structural\">firstName: </span>Charlie<span class=\"structural\">, </span><span class=\"structural\">lastName: </span>Byrd<span class=\"structural\"> }</span></span>"] }, 
{ name: "<span title=\"firstName: String\">firstName</span>", children: [], rightAlign: false, values: ["Alice","Bob","Charlie","Charlie","Bob","Alice","Charlie"] }, 
{ name: "<span title=\"lastName: String\">lastName</span>", children: [], rightAlign: false, values: ["Cooper","Dylan","Daniels","Chaplin","Marley","Wolf","Byrd"] }, 
{ name: "<span title=\"age: Int\">age</span>", children: [], rightAlign: true, values: ["<span class=\"formatted\" title=\"\"><span class=\"numbers\">15</span></span>","<span class=\"formatted\" title=\"\"><span class=\"numbers\">45</span></span>","<span class=\"formatted\" title=\"\"><span class=\"numbers\">20</span></span>","<span class=\"formatted\" title=\"\"><span class=\"numbers\">40</span></span>","<span class=\"formatted\" title=\"\"><span class=\"numbers\">30</span></span>","<span class=\"formatted\" title=\"\"><span class=\"numbers\">20</span></span>","<span class=\"formatted\" title=\"\"><span class=\"numbers\">30</span></span>"] }, 
{ name: "<span title=\"city: String?\">city</span>", children: [], rightAlign: false, values: ["London","Dubai","Moscow","Milan","Tokyo","<span class=\"formatted\" title=\"\"><span class=\"null\">null</span></span>","Moscow"] }, 
{ name: "<span title=\"weight: Int?\">weight</span>", children: [], rightAlign: true, values: ["<span class=\"formatted\" title=\"\"><span class=\"numbers\">54</span></span>","<span class=\"formatted\" title=\"\"><span class=\"numbers\">87</span></span>","<span class=\"formatted\" title=\"\"><span class=\"null\">null</span></span>","<span class=\"formatted\" title=\"\"><span class=\"null\">null</span></span>","<span class=\"formatted\" title=\"\"><span class=\"numbers\">68</span></span>","<span class=\"formatted\" title=\"\"><span class=\"numbers\">55</span></span>","<span class=\"formatted\" title=\"\"><span class=\"numbers\">90</span></span>"] }, 
{ name: "<span title=\"isHappy: Boolean\">isHappy</span>", children: [], rightAlign: false, values: ["true","true","false","true","true","false","true"] }, 
{ name: "<span title=\"year: Int\">year</span>", children: [], rightAlign: true, values: ["<span class=\"formatted\" title=\"\"><span class=\"numbers\">0</span></span>","<span class=\"formatted\" title=\"\"><span class=\"numbers\">0</span></span>","<span class=\"formatted\" title=\"\"><span class=\"numbers\">0</span></span>","<span class=\"formatted\" title=\"\"><span class=\"numbers\">0</span></span>","<span class=\"formatted\" title=\"\"><span class=\"numbers\">0</span></span>","<span class=\"formatted\" title=\"\"><span class=\"numbers\">0</span></span>","<span class=\"formatted\" title=\"\"><span class=\"numbers\">0</span></span>"] }, 
], id: 29, rootId: 29, totalRows: 7 } ) });
/*-->*/

call_DataFrame(function() { DataFrame.renderTable(29) });



/*<!--*/
call_DataFrame(function() { DataFrame.addTable({ cols: [{ name: "<span title=\"firstName: String\">firstName</span>", children: [], rightAlign: false, values: ["Alice","Bob","Charlie","Charlie","Bob","Alice","Charlie"] }, 
{ name: "<span title=\"lastName: String\">lastName</span>", children: [], rightAlign: false, values: ["Cooper","Dylan","Daniels","Chaplin","Marley","Wolf","Byrd"] }, 
{ name: "<span title=\"name: DataRow\">name</span>", children: [0, 1], rightAlign: false, values: ["<span class=\"formatted\" title=\"firstName: Alice\nlastName: Cooper\"><span class=\"structural\">{ </span><span class=\"structural\">firstName: </span>Alice<span class=\"structural\">, </span><span class=\"structural\">lastName: </span>Cooper<span class=\"structural\"> }</span></span>","<span class=\"formatted\" title=\"firstName: Bob\nlastName: Dylan\"><span class=\"structural\">{ </span><span class=\"structural\">firstName: </span>Bob<span class=\"structural\">, </span><span class=\"structural\">lastName: </span>Dylan<span class=\"structural\"> }</span></span>","<span class=\"formatted\" title=\"firstName: Charlie\nlastName: Daniels\"><span class=\"structural\">{ </span><span class=\"structural\">firstName: </span>Charlie<span class=\"structural\">, </span><span class=\"structural\">lastName: </span>Dan<span class=\"structural\">...</span><span class=\"structural\"> }</span></span>","<span class=\"formatted\" title=\"firstName: Charlie\nlastName: Chaplin\"><span class=\"structural\">{ </span><span class=\"structural\">firstName: </span>Charlie<span class=\"structural\">, </span><span class=\"structural\">lastName: </span>Cha<span class=\"structural\">...</span><span class=\"structural\"> }</span></span>","<span class=\"formatted\" title=\"firstName: Bob\nlastName: Marley\"><span class=\"structural\">{ </span><span class=\"structural\">firstName: </span>Bob<span class=\"structural\">, </span><span class=\"structural\">lastName: </span>Marley<span class=\"structural\"> }</span></span>","<span class=\"formatted\" title=\"firstName: Alice\nlastName: Wolf\"><span class=\"structural\">{ </span><span class=\"structural\">firstName: </span>Alice<span class=\"structural\">, </span><span class=\"structural\">lastName: </span>Wolf<span class=\"structural\"> }</span></span>","<span class=\"formatted\" title=\"firstName: Charlie\nlastName: Byrd\"><span class=\"structural\">{ </span><span class=\"structural\">firstName: </span>Charlie<span class=\"structural\">, </span><span class=\"structural\">lastName: </span>Byrd<span class=\"structural\"> }</span></span>"] }, 
{ name: "<span title=\"age: Int\">age</span>", children: [], rightAlign: true, values: ["<span class=\"formatted\" title=\"\"><span class=\"numbers\">15</span></span>","<span class=\"formatted\" title=\"\"><span class=\"numbers\">45</span></span>","<span class=\"formatted\" title=\"\"><span class=\"numbers\">20</span></span>","<span class=\"formatted\" title=\"\"><span class=\"numbers\">40</span></span>","<span class=\"formatted\" title=\"\"><span class=\"numbers\">30</span></span>","<span class=\"formatted\" title=\"\"><span class=\"numbers\">20</span></span>","<span class=\"formatted\" title=\"\"><span class=\"numbers\">30</span></span>"] }, 
{ name: "<span title=\"city: String?\">city</span>", children: [], rightAlign: false, values: ["London","Dubai","Moscow","Milan","Tokyo","<span class=\"formatted\" title=\"\"><span class=\"null\">null</span></span>","Moscow"] }, 
{ name: "<span title=\"weight: Int?\">weight</span>", children: [], rightAlign: true, values: ["<span class=\"formatted\" title=\"\"><span class=\"numbers\">54</span></span>","<span class=\"formatted\" title=\"\"><span class=\"numbers\">87</span></span>","<span class=\"formatted\" title=\"\"><span class=\"null\">null</span></span>","<span class=\"formatted\" title=\"\"><span class=\"null\">null</span></span>","<span class=\"formatted\" title=\"\"><span class=\"numbers\">68</span></span>","<span class=\"formatted\" title=\"\"><span class=\"numbers\">55</span></span>","<span class=\"formatted\" title=\"\"><span class=\"numbers\">90</span></span>"] }, 
{ name: "<span title=\"isHappy: Boolean\">isHappy</span>", children: [], rightAlign: false, values: ["true","true","false","true","true","false","true"] }, 
{ name: "<span title=\"year: Int\">year</span>", children: [], rightAlign: true, values: ["<span class=\"formatted\" title=\"\"><span class=\"numbers\">0</span></span>","<span class=\"formatted\" title=\"\"><span class=\"numbers\">0</span></span>","<span class=\"formatted\" title=\"\"><span class=\"numbers\">0</span></span>","<span class=\"formatted\" title=\"\"><span class=\"numbers\">0</span></span>","<span class=\"formatted\" title=\"\"><span class=\"numbers\">0</span></span>","<span class=\"formatted\" title=\"\"><span class=\"numbers\">0</span></span>","<span class=\"formatted\" title=\"\"><span class=\"numbers\">0</span></span>"] }, 
], id: 30, rootId: 30, totalRows: 7 } ) });
/*-->*/

call_DataFrame(function() { DataFrame.renderTable(30) });


/*<!--*/
call_DataFrame(function() { DataFrame.addTable({ cols: [], id: 31, rootId: 31, totalRows: 0 } ) });
/*-->*/

call_DataFrame(function() { DataFrame.renderTable(31) });



/*<!--*/
call_DataFrame(function() { DataFrame.addTable({ cols: [{ name: "<span title=\"firstName: String\">firstName</span>", children: [], rightAlign: false, values: ["Alice","Bob","Charlie","Charlie","Bob","Alice","Charlie"] }, 
{ name: "<span title=\"lastName: String\">lastName</span>", children: [], rightAlign: false, values: ["Cooper","Dylan","Daniels","Chaplin","Marley","Wolf","Byrd"] }, 
{ name: "<span title=\"name: DataRow\">name</span>", children: [0, 1], rightAlign: false, values: ["<span class=\"formatted\" title=\"firstName: Alice\nlastName: Cooper\"><span class=\"structural\">{ </span><span class=\"structural\">firstName: </span>Alice<span class=\"structural\">, </span><span class=\"structural\">lastName: </span>Cooper<span class=\"structural\"> }</span></span>","<span class=\"formatted\" title=\"firstName: Bob\nlastName: Dylan\"><span class=\"structural\">{ </span><span class=\"structural\">firstName: </span>Bob<span class=\"structural\">, </span><span class=\"structural\">lastName: </span>Dylan<span class=\"structural\"> }</span></span>","<span class=\"formatted\" title=\"firstName: Charlie\nlastName: Daniels\"><span class=\"structural\">{ </span><span class=\"structural\">firstName: </span>Charlie<span class=\"structural\">, </span><span class=\"structural\">lastName: </span>Dan<span class=\"structural\">...</span><span class=\"structural\"> }</span></span>","<span class=\"formatted\" title=\"firstName: Charlie\nlastName: Chaplin\"><span class=\"structural\">{ </span><span class=\"structural\">firstName: </span>Charlie<span class=\"structural\">, </span><span class=\"structural\">lastName: </span>Cha<span class=\"structural\">...</span><span class=\"structural\"> }</span></span>","<span class=\"formatted\" title=\"firstName: Bob\nlastName: Marley\"><span class=\"structural\">{ </span><span class=\"structural\">firstName: </span>Bob<span class=\"structural\">, </span><span class=\"structural\">lastName: </span>Marley<span class=\"structural\"> }</span></span>","<span class=\"formatted\" title=\"firstName: Alice\nlastName: Wolf\"><span class=\"structural\">{ </span><span class=\"structural\">firstName: </span>Alice<span class=\"structural\">, </span><span class=\"structural\">lastName: </span>Wolf<span class=\"structural\"> }</span></span>","<span class=\"formatted\" title=\"firstName: Charlie\nlastName: Byrd\"><span class=\"structural\">{ </span><span class=\"structural\">firstName: </span>Charlie<span class=\"structural\">, </span><span class=\"structural\">lastName: </span>Byrd<span class=\"structural\"> }</span></span>"] }, 
{ name: "<span title=\"age: Int\">age</span>", children: [], rightAlign: true, values: ["<span class=\"formatted\" title=\"\"><span class=\"numbers\">15</span></span>","<span class=\"formatted\" title=\"\"><span class=\"numbers\">45</span></span>","<span class=\"formatted\" title=\"\"><span class=\"numbers\">20</span></span>","<span class=\"formatted\" title=\"\"><span class=\"numbers\">40</span></span>","<span class=\"formatted\" title=\"\"><span class=\"numbers\">30</span></span>","<span class=\"formatted\" title=\"\"><span class=\"numbers\">20</span></span>","<span class=\"formatted\" title=\"\"><span class=\"numbers\">30</span></span>"] }, 
{ name: "<span title=\"city: String?\">city</span>", children: [], rightAlign: false, values: ["London","Dubai","Moscow","Milan","Tokyo","<span class=\"formatted\" title=\"\"><span class=\"null\">null</span></span>","Moscow"] }, 
{ name: "<span title=\"weight: Int?\">weight</span>", children: [], rightAlign: true, values: ["<span class=\"formatted\" title=\"\"><span class=\"numbers\">54</span></span>","<span class=\"formatted\" title=\"\"><span class=\"numbers\">87</span></span>","<span class=\"formatted\" title=\"\"><span class=\"null\">null</span></span>","<span class=\"formatted\" title=\"\"><span class=\"null\">null</span></span>","<span class=\"formatted\" title=\"\"><span class=\"numbers\">68</span></span>","<span class=\"formatted\" title=\"\"><span class=\"numbers\">55</span></span>","<span class=\"formatted\" title=\"\"><span class=\"numbers\">90</span></span>"] }, 
{ name: "<span title=\"isHappy: Boolean\">isHappy</span>", children: [], rightAlign: false, values: ["true","true","false","true","true","false","true"] }, 
{ name: "<span title=\"year: Int\">year</span>", children: [], rightAlign: true, values: ["<span class=\"formatted\" title=\"\"><span class=\"numbers\">0</span></span>","<span class=\"formatted\" title=\"\"><span class=\"numbers\">0</span></span>","<span class=\"formatted\" title=\"\"><span class=\"numbers\">0</span></span>","<span class=\"formatted\" title=\"\"><span class=\"numbers\">0</span></span>","<span class=\"formatted\" title=\"\"><span class=\"numbers\">0</span></span>","<span class=\"formatted\" title=\"\"><span class=\"numbers\">0</span></span>","<span class=\"formatted\" title=\"\"><span class=\"numbers\">0</span></span>"] }, 
], id: 32, rootId: 32, totalRows: 7 } ) });
/*-->*/

call_DataFrame(function() { DataFrame.renderTable(32) });


/*<!--*/
call_DataFrame(function() { DataFrame.addTable({ cols: [{ name: "<span title=\"firstName: String\">firstName</span>", children: [], rightAlign: false, values: ["Alice","Bob","Charlie","Charlie","Bob","Alice","Charlie"] }, 
{ name: "<span title=\"lastName: String\">lastName</span>", children: [], rightAlign: false, values: ["Cooper","Dylan","Daniels","Chaplin","Marley","Wolf","Byrd"] }, 
], id: 33, rootId: 33, totalRows: 7 } ) });
/*-->*/

call_DataFrame(function() { DataFrame.renderTable(33) });



/*<!--*/
call_DataFrame(function() { DataFrame.addTable({ cols: [{ name: "<span title=\"firstName: String\">firstName</span>", children: [], rightAlign: false, values: ["Alice","Bob","Charlie","Charlie","Bob","Alice","Charlie"] }, 
{ name: "<span title=\"lastName: String\">lastName</span>", children: [], rightAlign: false, values: ["Cooper","Dylan","Daniels","Chaplin","Marley","Wolf","Byrd"] }, 
{ name: "<span title=\"name: DataRow\">name</span>", children: [0, 1], rightAlign: false, values: ["<span class=\"formatted\" title=\"firstName: Alice\nlastName: Cooper\"><span class=\"structural\">{ </span><span class=\"structural\">firstName: </span>Alice<span class=\"structural\">, </span><span class=\"structural\">lastName: </span>Cooper<span class=\"structural\"> }</span></span>","<span class=\"formatted\" title=\"firstName: Bob\nlastName: Dylan\"><span class=\"structural\">{ </span><span class=\"structural\">firstName: </span>Bob<span class=\"structural\">, </span><span class=\"structural\">lastName: </span>Dylan<span class=\"structural\"> }</span></span>","<span class=\"formatted\" title=\"firstName: Charlie\nlastName: Daniels\"><span class=\"structural\">{ </span><span class=\"structural\">firstName: </span>Charlie<span class=\"structural\">, </span><span class=\"structural\">lastName: </span>Dan<span class=\"structural\">...</span><span class=\"structural\"> }</span></span>","<span class=\"formatted\" title=\"firstName: Charlie\nlastName: Chaplin\"><span class=\"structural\">{ </span><span class=\"structural\">firstName: </span>Charlie<span class=\"structural\">, </span><span class=\"structural\">lastName: </span>Cha<span class=\"structural\">...</span><span class=\"structural\"> }</span></span>","<span class=\"formatted\" title=\"firstName: Bob\nlastName: Marley\"><span class=\"structural\">{ </span><span class=\"structural\">firstName: </span>Bob<span class=\"structural\">, </span><span class=\"structural\">lastName: </span>Marley<span class=\"structural\"> }</span></span>","<span class=\"formatted\" title=\"firstName: Alice\nlastName: Wolf\"><span class=\"structural\">{ </span><span class=\"structural\">firstName: </span>Alice<span class=\"structural\">, </span><span class=\"structural\">lastName: </span>Wolf<span class=\"structural\"> }</span></span>","<span class=\"formatted\" title=\"firstName: Charlie\nlastName: Byrd\"><span class=\"structural\">{ </span><span class=\"structural\">firstName: </span>Charlie<span class=\"structural\">, </span><span class=\"structural\">lastName: </span>Byrd<span class=\"structural\"> }</span></span>"] }, 
{ name: "<span title=\"age: Int\">age</span>", children: [], rightAlign: true, values: ["<span class=\"formatted\" title=\"\"><span class=\"numbers\">15</span></span>","<span class=\"formatted\" title=\"\"><span class=\"numbers\">45</span></span>","<span class=\"formatted\" title=\"\"><span class=\"numbers\">20</span></span>","<span class=\"formatted\" title=\"\"><span class=\"numbers\">40</span></span>","<span class=\"formatted\" title=\"\"><span class=\"numbers\">30</span></span>","<span class=\"formatted\" title=\"\"><span class=\"numbers\">20</span></span>","<span class=\"formatted\" title=\"\"><span class=\"numbers\">30</span></span>"] }, 
{ name: "<span title=\"city: String?\">city</span>", children: [], rightAlign: false, values: ["London","Dubai","Moscow","Milan","Tokyo","<span class=\"formatted\" title=\"\"><span class=\"null\">null</span></span>","Moscow"] }, 
{ name: "<span title=\"weight: Int?\">weight</span>", children: [], rightAlign: true, values: ["<span class=\"formatted\" title=\"\"><span class=\"numbers\">54</span></span>","<span class=\"formatted\" title=\"\"><span class=\"numbers\">87</span></span>","<span class=\"formatted\" title=\"\"><span class=\"null\">null</span></span>","<span class=\"formatted\" title=\"\"><span class=\"null\">null</span></span>","<span class=\"formatted\" title=\"\"><span class=\"numbers\">68</span></span>","<span class=\"formatted\" title=\"\"><span class=\"numbers\">55</span></span>","<span class=\"formatted\" title=\"\"><span class=\"numbers\">90</span></span>"] }, 
{ name: "<span title=\"isHappy: Boolean\">isHappy</span>", children: [], rightAlign: false, values: ["true","true","false","true","true","false","true"] }, 
{ name: "<span title=\"year: Int\">year</span>", children: [], rightAlign: true, values: ["<span class=\"formatted\" title=\"\"><span class=\"numbers\">0</span></span>","<span class=\"formatted\" title=\"\"><span class=\"numbers\">0</span></span>","<span class=\"formatted\" title=\"\"><span class=\"numbers\">0</span></span>","<span class=\"formatted\" title=\"\"><span class=\"numbers\">0</span></span>","<span class=\"formatted\" title=\"\"><span class=\"numbers\">0</span></span>","<span class=\"formatted\" title=\"\"><span class=\"numbers\">0</span></span>","<span class=\"formatted\" title=\"\"><span class=\"numbers\">0</span></span>"] }, 
], id: 34, rootId: 34, totalRows: 7 } ) });
/*-->*/

call_DataFrame(function() { DataFrame.renderTable(34) });


/*<!--*/
call_DataFrame(function() { DataFrame.addTable({ cols: [{ name: "<span title=\"firstName: String\">firstName</span>", children: [], rightAlign: false, values: ["Alice","Bob","Charlie","Charlie","Bob","Alice","Charlie"] }, 
{ name: "<span title=\"lastName: String\">lastName</span>", children: [], rightAlign: false, values: ["Cooper","Dylan","Daniels","Chaplin","Marley","Wolf","Byrd"] }, 
{ name: "<span title=\"name: DataRow\">name</span>", children: [0, 1], rightAlign: false, values: ["<span class=\"formatted\" title=\"firstName: Alice\nlastName: Cooper\"><span class=\"structural\">{ </span><span class=\"structural\">firstName: </span>Alice<span class=\"structural\">, </span><span class=\"structural\">lastName: </span>Cooper<span class=\"structural\"> }</span></span>","<span class=\"formatted\" title=\"firstName: Bob\nlastName: Dylan\"><span class=\"structural\">{ </span><span class=\"structural\">firstName: </span>Bob<span class=\"structural\">, </span><span class=\"structural\">lastName: </span>Dylan<span class=\"structural\"> }</span></span>","<span class=\"formatted\" title=\"firstName: Charlie\nlastName: Daniels\"><span class=\"structural\">{ </span><span class=\"structural\">firstName: </span>Charlie<span class=\"structural\">, </span><span class=\"structural\">lastName: </span>Dan<span class=\"structural\">...</span><span class=\"structural\"> }</span></span>","<span class=\"formatted\" title=\"firstName: Charlie\nlastName: Chaplin\"><span class=\"structural\">{ </span><span class=\"structural\">firstName: </span>Charlie<span class=\"structural\">, </span><span class=\"structural\">lastName: </span>Cha<span class=\"structural\">...</span><span class=\"structural\"> }</span></span>","<span class=\"formatted\" title=\"firstName: Bob\nlastName: Marley\"><span class=\"structural\">{ </span><span class=\"structural\">firstName: </span>Bob<span class=\"structural\">, </span><span class=\"structural\">lastName: </span>Marley<span class=\"structural\"> }</span></span>","<span class=\"formatted\" title=\"firstName: Alice\nlastName: Wolf\"><span class=\"structural\">{ </span><span class=\"structural\">firstName: </span>Alice<span class=\"structural\">, </span><span class=\"structural\">lastName: </span>Wolf<span class=\"structural\"> }</span></span>","<span class=\"formatted\" title=\"firstName: Charlie\nlastName: Byrd\"><span class=\"structural\">{ </span><span class=\"structural\">firstName: </span>Charlie<span class=\"structural\">, </span><span class=\"structural\">lastName: </span>Byrd<span class=\"structural\"> }</span></span>"] }, 
{ name: "<span title=\"age: Int\">age</span>", children: [], rightAlign: true, values: ["<span class=\"formatted\" title=\"\"><span class=\"numbers\">15</span></span>","<span class=\"formatted\" title=\"\"><span class=\"numbers\">45</span></span>","<span class=\"formatted\" title=\"\"><span class=\"numbers\">20</span></span>","<span class=\"formatted\" title=\"\"><span class=\"numbers\">40</span></span>","<span class=\"formatted\" title=\"\"><span class=\"numbers\">30</span></span>","<span class=\"formatted\" title=\"\"><span class=\"numbers\">20</span></span>","<span class=\"formatted\" title=\"\"><span class=\"numbers\">30</span></span>"] }, 
{ name: "<span title=\"city: String?\">city</span>", children: [], rightAlign: false, values: ["London","Dubai","Moscow","Milan","Tokyo","<span class=\"formatted\" title=\"\"><span class=\"null\">null</span></span>","Moscow"] }, 
{ name: "<span title=\"weight: Int?\">weight</span>", children: [], rightAlign: true, values: ["<span class=\"formatted\" title=\"\"><span class=\"numbers\">54</span></span>","<span class=\"formatted\" title=\"\"><span class=\"numbers\">87</span></span>","<span class=\"formatted\" title=\"\"><span class=\"null\">null</span></span>","<span class=\"formatted\" title=\"\"><span class=\"null\">null</span></span>","<span class=\"formatted\" title=\"\"><span class=\"numbers\">68</span></span>","<span class=\"formatted\" title=\"\"><span class=\"numbers\">55</span></span>","<span class=\"formatted\" title=\"\"><span class=\"numbers\">90</span></span>"] }, 
{ name: "<span title=\"isHappy: Boolean\">isHappy</span>", children: [], rightAlign: false, values: ["true","true","false","true","true","false","true"] }, 
{ name: "<span title=\"year: Int\">year</span>", children: [], rightAlign: true, values: ["<span class=\"formatted\" title=\"\"><span class=\"numbers\">0</span></span>","<span class=\"formatted\" title=\"\"><span class=\"numbers\">0</span></span>","<span class=\"formatted\" title=\"\"><span class=\"numbers\">0</span></span>","<span class=\"formatted\" title=\"\"><span class=\"numbers\">0</span></span>","<span class=\"formatted\" title=\"\"><span class=\"numbers\">0</span></span>","<span class=\"formatted\" title=\"\"><span class=\"numbers\">0</span></span>","<span class=\"formatted\" title=\"\"><span class=\"numbers\">0</span></span>"] }, 
], id: 35, rootId: 35, totalRows: 7 } ) });
/*-->*/

call_DataFrame(function() { DataFrame.renderTable(35) });



/*<!--*/
call_DataFrame(function() { DataFrame.addTable({ cols: [{ name: "<span title=\"firstName: String\">firstName</span>", children: [], rightAlign: false, values: ["Alice","Bob","Charlie","Charlie","Bob","Alice","Charlie"] }, 
{ name: "<span title=\"lastName: String\">lastName</span>", children: [], rightAlign: false, values: ["Cooper","Dylan","Daniels","Chaplin","Marley","Wolf","Byrd"] }, 
{ name: "<span title=\"name: DataRow\">name</span>", children: [0, 1], rightAlign: false, values: ["<span class=\"formatted\" title=\"firstName: Alice\nlastName: Cooper\"><span class=\"structural\">{ </span><span class=\"structural\">firstName: </span>Alice<span class=\"structural\">, </span><span class=\"structural\">lastName: </span>Cooper<span class=\"structural\"> }</span></span>","<span class=\"formatted\" title=\"firstName: Bob\nlastName: Dylan\"><span class=\"structural\">{ </span><span class=\"structural\">firstName: </span>Bob<span class=\"structural\">, </span><span class=\"structural\">lastName: </span>Dylan<span class=\"structural\"> }</span></span>","<span class=\"formatted\" title=\"firstName: Charlie\nlastName: Daniels\"><span class=\"structural\">{ </span><span class=\"structural\">firstName: </span>Charlie<span class=\"structural\">, </span><span class=\"structural\">lastName: </span>Dan<span class=\"structural\">...</span><span class=\"structural\"> }</span></span>","<span class=\"formatted\" title=\"firstName: Charlie\nlastName: Chaplin\"><span class=\"structural\">{ </span><span class=\"structural\">firstName: </span>Charlie<span class=\"structural\">, </span><span class=\"structural\">lastName: </span>Cha<span class=\"structural\">...</span><span class=\"structural\"> }</span></span>","<span class=\"formatted\" title=\"firstName: Bob\nlastName: Marley\"><span class=\"structural\">{ </span><span class=\"structural\">firstName: </span>Bob<span class=\"structural\">, </span><span class=\"structural\">lastName: </span>Marley<span class=\"structural\"> }</span></span>","<span class=\"formatted\" title=\"firstName: Alice\nlastName: Wolf\"><span class=\"structural\">{ </span><span class=\"structural\">firstName: </span>Alice<span class=\"structural\">, </span><span class=\"structural\">lastName: </span>Wolf<span class=\"structural\"> }</span></span>","<span class=\"formatted\" title=\"firstName: Charlie\nlastName: Byrd\"><span class=\"structural\">{ </span><span class=\"structural\">firstName: </span>Charlie<span class=\"structural\">, </span><span class=\"structural\">lastName: </span>Byrd<span class=\"structural\"> }</span></span>"] }, 
{ name: "<span title=\"age: Int\">age</span>", children: [], rightAlign: true, values: ["<span class=\"formatted\" title=\"\"><span class=\"numbers\">15</span></span>","<span class=\"formatted\" title=\"\"><span class=\"numbers\">45</span></span>","<span class=\"formatted\" title=\"\"><span class=\"numbers\">20</span></span>","<span class=\"formatted\" title=\"\"><span class=\"numbers\">40</span></span>","<span class=\"formatted\" title=\"\"><span class=\"numbers\">30</span></span>","<span class=\"formatted\" title=\"\"><span class=\"numbers\">20</span></span>","<span class=\"formatted\" title=\"\"><span class=\"numbers\">30</span></span>"] }, 
{ name: "<span title=\"city: String?\">city</span>", children: [], rightAlign: false, values: ["London","Dubai","Moscow","Milan","Tokyo","<span class=\"formatted\" title=\"\"><span class=\"null\">null</span></span>","Moscow"] }, 
{ name: "<span title=\"weight: Int?\">weight</span>", children: [], rightAlign: true, values: ["<span class=\"formatted\" title=\"\"><span class=\"numbers\">54</span></span>","<span class=\"formatted\" title=\"\"><span class=\"numbers\">87</span></span>","<span class=\"formatted\" title=\"\"><span class=\"null\">null</span></span>","<span class=\"formatted\" title=\"\"><span class=\"null\">null</span></span>","<span class=\"formatted\" title=\"\"><span class=\"numbers\">68</span></span>","<span class=\"formatted\" title=\"\"><span class=\"numbers\">55</span></span>","<span class=\"formatted\" title=\"\"><span class=\"numbers\">90</span></span>"] }, 
{ name: "<span title=\"isHappy: Boolean\">isHappy</span>", children: [], rightAlign: false, values: ["true","true","false","true","true","false","true"] }, 
{ name: "<span title=\"year: Int\">year</span>", children: [], rightAlign: true, values: ["<span class=\"formatted\" title=\"\"><span class=\"numbers\">0</span></span>","<span class=\"formatted\" title=\"\"><span class=\"numbers\">0</span></span>","<span class=\"formatted\" title=\"\"><span class=\"numbers\">0</span></span>","<span class=\"formatted\" title=\"\"><span class=\"numbers\">0</span></span>","<span class=\"formatted\" title=\"\"><span class=\"numbers\">0</span></span>","<span class=\"formatted\" title=\"\"><span class=\"numbers\">0</span></span>","<span class=\"formatted\" title=\"\"><span class=\"numbers\">0</span></span>"] }, 
], id: 36, rootId: 36, totalRows: 7 } ) });
/*-->*/

call_DataFrame(function() { DataFrame.renderTable(36) });


/*<!--*/
call_DataFrame(function() { DataFrame.addTable({ cols: [{ name: "<span title=\"firstName: String\">firstName</span>", children: [], rightAlign: false, values: ["Alice","Bob","Charlie","Charlie","Bob","Alice","Charlie"] }, 
{ name: "<span title=\"lastName: String\">lastName</span>", children: [], rightAlign: false, values: ["Cooper","Dylan","Daniels","Chaplin","Marley","Wolf","Byrd"] }, 
{ name: "<span title=\"name: DataRow\">name</span>", children: [0, 1], rightAlign: false, values: ["<span class=\"formatted\" title=\"firstName: Alice\nlastName: Cooper\"><span class=\"structural\">{ </span><span class=\"structural\">firstName: </span>Alice<span class=\"structural\">, </span><span class=\"structural\">lastName: </span>Cooper<span class=\"structural\"> }</span></span>","<span class=\"formatted\" title=\"firstName: Bob\nlastName: Dylan\"><span class=\"structural\">{ </span><span class=\"structural\">firstName: </span>Bob<span class=\"structural\">, </span><span class=\"structural\">lastName: </span>Dylan<span class=\"structural\"> }</span></span>","<span class=\"formatted\" title=\"firstName: Charlie\nlastName: Daniels\"><span class=\"structural\">{ </span><span class=\"structural\">firstName: </span>Charlie<span class=\"structural\">, </span><span class=\"structural\">lastName: </span>Dan<span class=\"structural\">...</span><span class=\"structural\"> }</span></span>","<span class=\"formatted\" title=\"firstName: Charlie\nlastName: Chaplin\"><span class=\"structural\">{ </span><span class=\"structural\">firstName: </span>Charlie<span class=\"structural\">, </span><span class=\"structural\">lastName: </span>Cha<span class=\"structural\">...</span><span class=\"structural\"> }</span></span>","<span class=\"formatted\" title=\"firstName: Bob\nlastName: Marley\"><span class=\"structural\">{ </span><span class=\"structural\">firstName: </span>Bob<span class=\"structural\">, </span><span class=\"structural\">lastName: </span>Marley<span class=\"structural\"> }</span></span>","<span class=\"formatted\" title=\"firstName: Alice\nlastName: Wolf\"><span class=\"structural\">{ </span><span class=\"structural\">firstName: </span>Alice<span class=\"structural\">, </span><span class=\"structural\">lastName: </span>Wolf<span class=\"structural\"> }</span></span>","<span class=\"formatted\" title=\"firstName: Charlie\nlastName: Byrd\"><span class=\"structural\">{ </span><span class=\"structural\">firstName: </span>Charlie<span class=\"structural\">, </span><span class=\"structural\">lastName: </span>Byrd<span class=\"structural\"> }</span></span>"] }, 
{ name: "<span title=\"age: Int\">age</span>", children: [], rightAlign: true, values: ["<span class=\"formatted\" title=\"\"><span class=\"numbers\">15</span></span>","<span class=\"formatted\" title=\"\"><span class=\"numbers\">45</span></span>","<span class=\"formatted\" title=\"\"><span class=\"numbers\">20</span></span>","<span class=\"formatted\" title=\"\"><span class=\"numbers\">40</span></span>","<span class=\"formatted\" title=\"\"><span class=\"numbers\">30</span></span>","<span class=\"formatted\" title=\"\"><span class=\"numbers\">20</span></span>","<span class=\"formatted\" title=\"\"><span class=\"numbers\">30</span></span>"] }, 
{ name: "<span title=\"weight: Int?\">weight</span>", children: [], rightAlign: true, values: ["<span class=\"formatted\" title=\"\"><span class=\"numbers\">54</span></span>","<span class=\"formatted\" title=\"\"><span class=\"numbers\">87</span></span>","<span class=\"formatted\" title=\"\"><span class=\"null\">null</span></span>","<span class=\"formatted\" title=\"\"><span class=\"null\">null</span></span>","<span class=\"formatted\" title=\"\"><span class=\"numbers\">68</span></span>","<span class=\"formatted\" title=\"\"><span class=\"numbers\">55</span></span>","<span class=\"formatted\" title=\"\"><span class=\"numbers\">90</span></span>"] }, 
], id: 37, rootId: 37, totalRows: 7 } ) });
/*-->*/

call_DataFrame(function() { DataFrame.renderTable(37) });


        </script>
        </html><|MERGE_RESOLUTION|>--- conflicted
+++ resolved
@@ -458,19 +458,11 @@
 
 <p class="dataframe_description"></p>
                                     </details>
-<<<<<<< HEAD
-                        </details>
-                        <br>
-                        <details>
-                        <summary>df.select {
-            colGroup(&quot;name&quot;).lastCol { it.name().endsWith(&quot;Name&quot;) }
-=======
                             </details>
                             <br>
                             <details>
                             <summary>df.select {
             colGroup(&quot;name&quot;).last { it.name().endsWith(&quot;Name&quot;) }
->>>>>>> 9a531967
         }</summary>
                             
                                     <details>
@@ -485,19 +477,11 @@
 
 <p class="dataframe_description"></p>
                                     </details>
-<<<<<<< HEAD
-                        </details>
-                        <br>
-                        <details>
-                        <summary>df.select {
-            Person::name.singleCol { it.name().startsWith(&quot;first&quot;) }
-=======
                             </details>
                             <br>
                             <details>
                             <summary>df.select {
             Person::name.single { it.name().startsWith(&quot;first&quot;) }
->>>>>>> 9a531967
         }</summary>
                             
                                     <details>
