import io.kotest.assertions.throwables.shouldThrowAny
import io.kotest.matchers.booleans.shouldBeTrue
import io.kotest.matchers.should
import io.kotest.matchers.shouldBe
import io.kotest.matchers.string.haveSubstring
import org.intellij.lang.annotations.Language
import org.jetbrains.kotlinx.dataframe.AnyFrame
import org.jetbrains.kotlinx.dataframe.api.isNotEmpty
import org.jetbrains.kotlinx.dataframe.api.schema
import org.jetbrains.kotlinx.dataframe.codeGen.ValidFieldName
import org.jetbrains.kotlinx.dataframe.io.OpenApi
import org.jetbrains.kotlinx.jupyter.api.Code
import org.jetbrains.kotlinx.jupyter.testkit.JupyterReplTestCase
import org.junit.Test
import java.io.File
import java.io.File.separatorChar
import java.io.InputStream

class OpenApiTests : JupyterReplTestCase() {

    private val openApi = OpenApi()
    private val additionalImports = openApi.createDefaultReadMethod().additionalImports.joinToString("\n")

    private fun execGeneratedCode(code: Code): Code {
        @Language("kts")
        val res1 = execRendered(
            """
            $additionalImports
            $code
            """.trimLines(),
        )
        return code
    }

    private fun execGeneratedCode(file: File, name: String) =
        execGeneratedCode(
            code = openApi.readCodeForGeneration(
                file = file,
                name = name,
                extensionProperties = true,
                generateHelperCompanionObject = false,
            ),
        )

    private fun execGeneratedCode(stream: InputStream, name: String) =
        execGeneratedCode(
            code = openApi.readCodeForGeneration(
                stream = stream,
                name = name,
                extensionProperties = true,
                generateHelperCompanionObject = false,
            ),
        )

    private fun execGeneratedCode(text: String, name: String) =
        execGeneratedCode(
            code = openApi.readCodeForGeneration(
                text = text,
                name = name,
                extensionProperties = true,
                generateHelperCompanionObject = false,
            ),
        )

    private val petstoreJson = File("src/test/resources/petstore.json")
    private val petstoreAdvancedJson = File("src/test/resources/petstore_advanced.json")
    private val petstoreYaml = File("src/test/resources/petstore.yaml")
    private val someAdvancedPetsData = File("src/test/resources/some_advanced_pets.json").readText()
    private val someAdvancedOrdersData = File("src/test/resources/some_advanced_orders.json").readText()
    private val someAdvancedFailingOrdersData = File("src/test/resources/some_advanced_failing_orders.json").readText()
    private val advancedExample = File("src/test/resources/openapi_advanced_example.yaml")
    private val advancedData = File("src/test/resources/openapi_advanced_data.json").readText()
    private val advancedErrorData = File("src/test/resources/openapi_advanced_data2.json").readText()
    private val advancedErrorHolderData = File("src/test/resources/openapi_advanced_data3.json").readText()
    private val apiGuruYaml = File("src/test/resources/ApiGuruOpenApi.yaml")
    private val apiGuruData = File("src/test/resources/ApiGuruSample.json").readText()
    private val mlcYaml = File("src/test/resources/MlcGroupDataOpenApi.yaml")
    private val mlcLocationsWithPeopleData = File("src/test/resources/mlc_locations_with_people_data.json").readText()
    private val mlcPeopleWithLocationData = File("src/test/resources/mlc_people_with_location_data.json").readText()

    @Language("json")
    private val somePets = """
        [
            {
              "id": 0,
              "name": "doggie",
              "tag": "Dogs"
            },
            {
              "id": 1,
              "name": "kitty",
              "tag": "Cats"
            },
            {
              "id": 2,
              "name": "puppy"
            }
        ]
    """.trimLines()

    private val somePetsTripleQuotes = "\"\"\"$somePets\"\"\""

    private fun simpleTest(file: File) {
        val fullFunctionName = ValidFieldName.of(::simpleTest.name)
        val functionName = fullFunctionName.quotedIfNeeded
        val code = execGeneratedCode(file, fullFunctionName.unquoted).trimLines()

        @Language("kt")
        val petInterface = """
            @DataSchema(isOpen = false)
            interface Pet {
                val id: kotlin.Long
                val name: kotlin.String
                val tag: kotlin.String?
                public companion object {
        """.trimLines()

        code should haveSubstring(petInterface)

        @Language("kt")
        val petExtensions = """
            val org.jetbrains.kotlinx.dataframe.ColumnsContainer<$functionName.Pet>.id: org.jetbrains.kotlinx.dataframe.DataColumn<kotlin.Long> @JvmName("Pet_id") get() = this["id"] as org.jetbrains.kotlinx.dataframe.DataColumn<kotlin.Long>
            val org.jetbrains.kotlinx.dataframe.DataRow<$functionName.Pet>.id: kotlin.Long @JvmName("Pet_id") get() = this["id"] as kotlin.Long
            val org.jetbrains.kotlinx.dataframe.ColumnsContainer<$functionName.Pet?>.id: org.jetbrains.kotlinx.dataframe.DataColumn<kotlin.Long?> @JvmName("NullablePet_id") get() = this["id"] as org.jetbrains.kotlinx.dataframe.DataColumn<kotlin.Long?>
            val org.jetbrains.kotlinx.dataframe.DataRow<$functionName.Pet?>.id: kotlin.Long? @JvmName("NullablePet_id") get() = this["id"] as kotlin.Long?
            val org.jetbrains.kotlinx.dataframe.ColumnsContainer<$functionName.Pet>.name: org.jetbrains.kotlinx.dataframe.DataColumn<kotlin.String> @JvmName("Pet_name") get() = this["name"] as org.jetbrains.kotlinx.dataframe.DataColumn<kotlin.String>
            val org.jetbrains.kotlinx.dataframe.DataRow<$functionName.Pet>.name: kotlin.String @JvmName("Pet_name") get() = this["name"] as kotlin.String
            val org.jetbrains.kotlinx.dataframe.ColumnsContainer<$functionName.Pet?>.name: org.jetbrains.kotlinx.dataframe.DataColumn<kotlin.String?> @JvmName("NullablePet_name") get() = this["name"] as org.jetbrains.kotlinx.dataframe.DataColumn<kotlin.String?>
            val org.jetbrains.kotlinx.dataframe.DataRow<$functionName.Pet?>.name: kotlin.String? @JvmName("NullablePet_name") get() = this["name"] as kotlin.String?
            val org.jetbrains.kotlinx.dataframe.ColumnsContainer<$functionName.Pet>.tag: org.jetbrains.kotlinx.dataframe.DataColumn<kotlin.String?> @JvmName("Pet_tag") get() = this["tag"] as org.jetbrains.kotlinx.dataframe.DataColumn<kotlin.String?>
            val org.jetbrains.kotlinx.dataframe.DataRow<$functionName.Pet>.tag: kotlin.String? @JvmName("Pet_tag") get() = this["tag"] as kotlin.String?
            val org.jetbrains.kotlinx.dataframe.ColumnsContainer<$functionName.Pet?>.tag: org.jetbrains.kotlinx.dataframe.DataColumn<kotlin.String?> @JvmName("NullablePet_tag") get() = this["tag"] as org.jetbrains.kotlinx.dataframe.DataColumn<kotlin.String?>
            val org.jetbrains.kotlinx.dataframe.DataRow<$functionName.Pet?>.tag: kotlin.String? @JvmName("NullablePet_tag") get() = this["tag"] as kotlin.String?
        """.trimLines()

        code should haveSubstring(petExtensions)

        @Language("kt")
        val petsTypeAlias = """
            typealias Pets = org.jetbrains.kotlinx.dataframe.DataFrame<$functionName.Pet>
        """.trimLines()

        code should haveSubstring(petsTypeAlias)

        @Language("kt")
        val errorInterface = """
            @DataSchema(isOpen = false)
            interface Error {
                val code: kotlin.Int
                val message: kotlin.String
                public companion object {
        """.trimLines()

        code should haveSubstring(errorInterface)

        @Language("kt")
        val errorExtensions = """
            val org.jetbrains.kotlinx.dataframe.ColumnsContainer<$functionName.Error>.code: org.jetbrains.kotlinx.dataframe.DataColumn<kotlin.Int> @JvmName("Error_code") get() = this["code"] as org.jetbrains.kotlinx.dataframe.DataColumn<kotlin.Int>
            val org.jetbrains.kotlinx.dataframe.DataRow<$functionName.Error>.code: kotlin.Int @JvmName("Error_code") get() = this["code"] as kotlin.Int
            val org.jetbrains.kotlinx.dataframe.ColumnsContainer<$functionName.Error?>.code: org.jetbrains.kotlinx.dataframe.DataColumn<kotlin.Int?> @JvmName("NullableError_code") get() = this["code"] as org.jetbrains.kotlinx.dataframe.DataColumn<kotlin.Int?>
            val org.jetbrains.kotlinx.dataframe.DataRow<$functionName.Error?>.code: kotlin.Int? @JvmName("NullableError_code") get() = this["code"] as kotlin.Int?
            val org.jetbrains.kotlinx.dataframe.ColumnsContainer<$functionName.Error>.message: org.jetbrains.kotlinx.dataframe.DataColumn<kotlin.String> @JvmName("Error_message") get() = this["message"] as org.jetbrains.kotlinx.dataframe.DataColumn<kotlin.String>
            val org.jetbrains.kotlinx.dataframe.DataRow<$functionName.Error>.message: kotlin.String @JvmName("Error_message") get() = this["message"] as kotlin.String
            val org.jetbrains.kotlinx.dataframe.ColumnsContainer<$functionName.Error?>.message: org.jetbrains.kotlinx.dataframe.DataColumn<kotlin.String?> @JvmName("NullableError_message") get() = this["message"] as org.jetbrains.kotlinx.dataframe.DataColumn<kotlin.String?>
            val org.jetbrains.kotlinx.dataframe.DataRow<$functionName.Error?>.message: kotlin.String? @JvmName("NullableError_message") get() = this["message"] as kotlin.String?
        """.trimLines()

        code should haveSubstring(errorExtensions)

        @Language("kts")
        val res2 = execRaw("$functionName.Pet.readJsonStr($somePetsTripleQuotes)") as AnyFrame
    }

    @Test
    fun `Simple test Petstore Json`() {
        simpleTest(petstoreJson)
    }

    @Test
    fun `Simple test Petstore Yaml`() {
        simpleTest(petstoreYaml)
    }

    @Test
    fun `Advanced test Petstore Json`() {
        val fullFunctionName = ValidFieldName.of(::`Advanced test Petstore Json`.name)
        val functionName = fullFunctionName.quotedIfNeeded

        val code = execGeneratedCode(
            file = petstoreAdvancedJson,
            name = fullFunctionName.unquoted,
        ).trimLines()

        @Language("kts")
        val statusInterface = """
            enum class Status(override val value: kotlin.String) : org.jetbrains.kotlinx.dataframe.api.DataSchemaEnum {
                PLACED("placed"),
                APPROVED("approved"),
                DELIVERED("delivered");
            }
        """.trimLines()

        code should haveSubstring(statusInterface)

        @Language("kt")
        val orderInterface = """
            @DataSchema(isOpen = false)
            interface Order {
                val id: kotlin.Long?
                val petId: kotlin.Long?
                val quantity: kotlin.Int?
                val shipDate: kotlinx.datetime.LocalDateTime?
                val status: $functionName.Status?
                val complete: kotlin.Boolean?
                public companion object {
        """.trimLines()

        code should haveSubstring(orderInterface)

        @Language("kt")
        val customerInterface = """
            @DataSchema(isOpen = false)
            interface Customer {
                val id: kotlin.Long?
                val username: kotlin.String?
                val address: org.jetbrains.kotlinx.dataframe.DataFrame<$functionName.Address?>
                public companion object {
        """.trimLines() // address is a nullable array of objects -> DataFrame<Address?>

        code should haveSubstring(customerInterface)

        @Language("kt")
        val customerExtensions = """
            val org.jetbrains.kotlinx.dataframe.ColumnsContainer<$functionName.Customer>.address: org.jetbrains.kotlinx.dataframe.DataColumn<org.jetbrains.kotlinx.dataframe.DataFrame<$functionName.Address?>> @JvmName("Customer_address") get() = this["address"] as org.jetbrains.kotlinx.dataframe.DataColumn<org.jetbrains.kotlinx.dataframe.DataFrame<$functionName.Address?>>
            val org.jetbrains.kotlinx.dataframe.DataRow<$functionName.Customer>.address: org.jetbrains.kotlinx.dataframe.DataFrame<$functionName.Address?> @JvmName("Customer_address") get() = this["address"] as org.jetbrains.kotlinx.dataframe.DataFrame<$functionName.Address?>
            val org.jetbrains.kotlinx.dataframe.ColumnsContainer<$functionName.Customer?>.address: org.jetbrains.kotlinx.dataframe.DataColumn<org.jetbrains.kotlinx.dataframe.DataFrame<$functionName.Address?>> @JvmName("NullableCustomer_address") get() = this["address"] as org.jetbrains.kotlinx.dataframe.DataColumn<org.jetbrains.kotlinx.dataframe.DataFrame<$functionName.Address?>>
            val org.jetbrains.kotlinx.dataframe.DataRow<$functionName.Customer?>.address: org.jetbrains.kotlinx.dataframe.DataFrame<$functionName.Address?> @JvmName("NullableCustomer_address") get() = this["address"] as org.jetbrains.kotlinx.dataframe.DataFrame<$functionName.Address?>
            val org.jetbrains.kotlinx.dataframe.ColumnsContainer<$functionName.Customer>.id: org.jetbrains.kotlinx.dataframe.DataColumn<kotlin.Long?> @JvmName("Customer_id") get() = this["id"] as org.jetbrains.kotlinx.dataframe.DataColumn<kotlin.Long?>
            val org.jetbrains.kotlinx.dataframe.DataRow<$functionName.Customer>.id: kotlin.Long? @JvmName("Customer_id") get() = this["id"] as kotlin.Long?
            val org.jetbrains.kotlinx.dataframe.ColumnsContainer<$functionName.Customer?>.id: org.jetbrains.kotlinx.dataframe.DataColumn<kotlin.Long?> @JvmName("NullableCustomer_id") get() = this["id"] as org.jetbrains.kotlinx.dataframe.DataColumn<kotlin.Long?>
            val org.jetbrains.kotlinx.dataframe.DataRow<$functionName.Customer?>.id: kotlin.Long? @JvmName("NullableCustomer_id") get() = this["id"] as kotlin.Long?
            val org.jetbrains.kotlinx.dataframe.ColumnsContainer<$functionName.Customer>.username: org.jetbrains.kotlinx.dataframe.DataColumn<kotlin.String?> @JvmName("Customer_username") get() = this["username"] as org.jetbrains.kotlinx.dataframe.DataColumn<kotlin.String?>
            val org.jetbrains.kotlinx.dataframe.DataRow<$functionName.Customer>.username: kotlin.String? @JvmName("Customer_username") get() = this["username"] as kotlin.String?
            val org.jetbrains.kotlinx.dataframe.ColumnsContainer<$functionName.Customer?>.username: org.jetbrains.kotlinx.dataframe.DataColumn<kotlin.String?> @JvmName("NullableCustomer_username") get() = this["username"] as org.jetbrains.kotlinx.dataframe.DataColumn<kotlin.String?>
            val org.jetbrains.kotlinx.dataframe.DataRow<$functionName.Customer?>.username: kotlin.String? @JvmName("NullableCustomer_username") get() = this["username"] as kotlin.String?
        """.trimLines()

        code should haveSubstring(customerExtensions)

        @Language("kt")
        val orderExtensions = """
            val org.jetbrains.kotlinx.dataframe.ColumnsContainer<$functionName.Order>.complete: org.jetbrains.kotlinx.dataframe.DataColumn<kotlin.Boolean?> @JvmName("Order_complete") get() = this["complete"] as org.jetbrains.kotlinx.dataframe.DataColumn<kotlin.Boolean?>
            val org.jetbrains.kotlinx.dataframe.DataRow<$functionName.Order>.complete: kotlin.Boolean? @JvmName("Order_complete") get() = this["complete"] as kotlin.Boolean?
            val org.jetbrains.kotlinx.dataframe.ColumnsContainer<$functionName.Order?>.complete: org.jetbrains.kotlinx.dataframe.DataColumn<kotlin.Boolean?> @JvmName("NullableOrder_complete") get() = this["complete"] as org.jetbrains.kotlinx.dataframe.DataColumn<kotlin.Boolean?>
            val org.jetbrains.kotlinx.dataframe.DataRow<$functionName.Order?>.complete: kotlin.Boolean? @JvmName("NullableOrder_complete") get() = this["complete"] as kotlin.Boolean?
            val org.jetbrains.kotlinx.dataframe.ColumnsContainer<$functionName.Order>.id: org.jetbrains.kotlinx.dataframe.DataColumn<kotlin.Long?> @JvmName("Order_id") get() = this["id"] as org.jetbrains.kotlinx.dataframe.DataColumn<kotlin.Long?>
            val org.jetbrains.kotlinx.dataframe.DataRow<$functionName.Order>.id: kotlin.Long? @JvmName("Order_id") get() = this["id"] as kotlin.Long?
            val org.jetbrains.kotlinx.dataframe.ColumnsContainer<$functionName.Order?>.id: org.jetbrains.kotlinx.dataframe.DataColumn<kotlin.Long?> @JvmName("NullableOrder_id") get() = this["id"] as org.jetbrains.kotlinx.dataframe.DataColumn<kotlin.Long?>
            val org.jetbrains.kotlinx.dataframe.DataRow<$functionName.Order?>.id: kotlin.Long? @JvmName("NullableOrder_id") get() = this["id"] as kotlin.Long?
            val org.jetbrains.kotlinx.dataframe.ColumnsContainer<$functionName.Order>.petId: org.jetbrains.kotlinx.dataframe.DataColumn<kotlin.Long?> @JvmName("Order_petId") get() = this["petId"] as org.jetbrains.kotlinx.dataframe.DataColumn<kotlin.Long?>
            val org.jetbrains.kotlinx.dataframe.DataRow<$functionName.Order>.petId: kotlin.Long? @JvmName("Order_petId") get() = this["petId"] as kotlin.Long?
            val org.jetbrains.kotlinx.dataframe.ColumnsContainer<$functionName.Order?>.petId: org.jetbrains.kotlinx.dataframe.DataColumn<kotlin.Long?> @JvmName("NullableOrder_petId") get() = this["petId"] as org.jetbrains.kotlinx.dataframe.DataColumn<kotlin.Long?>
            val org.jetbrains.kotlinx.dataframe.DataRow<$functionName.Order?>.petId: kotlin.Long? @JvmName("NullableOrder_petId") get() = this["petId"] as kotlin.Long?
            val org.jetbrains.kotlinx.dataframe.ColumnsContainer<$functionName.Order>.quantity: org.jetbrains.kotlinx.dataframe.DataColumn<kotlin.Int?> @JvmName("Order_quantity") get() = this["quantity"] as org.jetbrains.kotlinx.dataframe.DataColumn<kotlin.Int?>
            val org.jetbrains.kotlinx.dataframe.DataRow<$functionName.Order>.quantity: kotlin.Int? @JvmName("Order_quantity") get() = this["quantity"] as kotlin.Int?
            val org.jetbrains.kotlinx.dataframe.ColumnsContainer<$functionName.Order?>.quantity: org.jetbrains.kotlinx.dataframe.DataColumn<kotlin.Int?> @JvmName("NullableOrder_quantity") get() = this["quantity"] as org.jetbrains.kotlinx.dataframe.DataColumn<kotlin.Int?>
            val org.jetbrains.kotlinx.dataframe.DataRow<$functionName.Order?>.quantity: kotlin.Int? @JvmName("NullableOrder_quantity") get() = this["quantity"] as kotlin.Int?
            val org.jetbrains.kotlinx.dataframe.ColumnsContainer<$functionName.Order>.shipDate: org.jetbrains.kotlinx.dataframe.DataColumn<kotlinx.datetime.LocalDateTime?> @JvmName("Order_shipDate") get() = this["shipDate"] as org.jetbrains.kotlinx.dataframe.DataColumn<kotlinx.datetime.LocalDateTime?>
            val org.jetbrains.kotlinx.dataframe.DataRow<$functionName.Order>.shipDate: kotlinx.datetime.LocalDateTime? @JvmName("Order_shipDate") get() = this["shipDate"] as kotlinx.datetime.LocalDateTime?
            val org.jetbrains.kotlinx.dataframe.ColumnsContainer<$functionName.Order?>.shipDate: org.jetbrains.kotlinx.dataframe.DataColumn<kotlinx.datetime.LocalDateTime?> @JvmName("NullableOrder_shipDate") get() = this["shipDate"] as org.jetbrains.kotlinx.dataframe.DataColumn<kotlinx.datetime.LocalDateTime?>
            val org.jetbrains.kotlinx.dataframe.DataRow<$functionName.Order?>.shipDate: kotlinx.datetime.LocalDateTime? @JvmName("NullableOrder_shipDate") get() = this["shipDate"] as kotlinx.datetime.LocalDateTime?
            val org.jetbrains.kotlinx.dataframe.ColumnsContainer<$functionName.Order>.status: org.jetbrains.kotlinx.dataframe.DataColumn<$functionName.Status?> @JvmName("Order_status") get() = this["status"] as org.jetbrains.kotlinx.dataframe.DataColumn<$functionName.Status?>
            val org.jetbrains.kotlinx.dataframe.DataRow<$functionName.Order>.status: $functionName.Status? @JvmName("Order_status") get() = this["status"] as $functionName.Status?
            val org.jetbrains.kotlinx.dataframe.ColumnsContainer<$functionName.Order?>.status: org.jetbrains.kotlinx.dataframe.DataColumn<$functionName.Status?> @JvmName("NullableOrder_status") get() = this["status"] as org.jetbrains.kotlinx.dataframe.DataColumn<$functionName.Status?>
            val org.jetbrains.kotlinx.dataframe.DataRow<$functionName.Order?>.status: $functionName.Status? @JvmName("NullableOrder_status") get() = this["status"] as $functionName.Status?
        """.trimLines()

        code should haveSubstring(orderExtensions)

        @Language("kt")
        val addressInterface = """
            @DataSchema(isOpen = false)
            interface Address {
                val street: kotlin.String?
                val city: kotlin.String?
                val state: kotlin.String?
                val zip: kotlin.String?
                public companion object {
        """.trimLines()

        code should haveSubstring(addressInterface)

        @Language("kt")
        val addressExtensions = """
            val org.jetbrains.kotlinx.dataframe.ColumnsContainer<$functionName.Address>.city: org.jetbrains.kotlinx.dataframe.DataColumn<kotlin.String?> @JvmName("Address_city") get() = this["city"] as org.jetbrains.kotlinx.dataframe.DataColumn<kotlin.String?>
            val org.jetbrains.kotlinx.dataframe.DataRow<$functionName.Address>.city: kotlin.String? @JvmName("Address_city") get() = this["city"] as kotlin.String?
            val org.jetbrains.kotlinx.dataframe.ColumnsContainer<$functionName.Address?>.city: org.jetbrains.kotlinx.dataframe.DataColumn<kotlin.String?> @JvmName("NullableAddress_city") get() = this["city"] as org.jetbrains.kotlinx.dataframe.DataColumn<kotlin.String?>
            val org.jetbrains.kotlinx.dataframe.DataRow<$functionName.Address?>.city: kotlin.String? @JvmName("NullableAddress_city") get() = this["city"] as kotlin.String?
            val org.jetbrains.kotlinx.dataframe.ColumnsContainer<$functionName.Address>.state: org.jetbrains.kotlinx.dataframe.DataColumn<kotlin.String?> @JvmName("Address_state") get() = this["state"] as org.jetbrains.kotlinx.dataframe.DataColumn<kotlin.String?>
            val org.jetbrains.kotlinx.dataframe.DataRow<$functionName.Address>.state: kotlin.String? @JvmName("Address_state") get() = this["state"] as kotlin.String?
            val org.jetbrains.kotlinx.dataframe.ColumnsContainer<$functionName.Address?>.state: org.jetbrains.kotlinx.dataframe.DataColumn<kotlin.String?> @JvmName("NullableAddress_state") get() = this["state"] as org.jetbrains.kotlinx.dataframe.DataColumn<kotlin.String?>
            val org.jetbrains.kotlinx.dataframe.DataRow<$functionName.Address?>.state: kotlin.String? @JvmName("NullableAddress_state") get() = this["state"] as kotlin.String?
            val org.jetbrains.kotlinx.dataframe.ColumnsContainer<$functionName.Address>.street: org.jetbrains.kotlinx.dataframe.DataColumn<kotlin.String?> @JvmName("Address_street") get() = this["street"] as org.jetbrains.kotlinx.dataframe.DataColumn<kotlin.String?>
            val org.jetbrains.kotlinx.dataframe.DataRow<$functionName.Address>.street: kotlin.String? @JvmName("Address_street") get() = this["street"] as kotlin.String?
            val org.jetbrains.kotlinx.dataframe.ColumnsContainer<$functionName.Address?>.street: org.jetbrains.kotlinx.dataframe.DataColumn<kotlin.String?> @JvmName("NullableAddress_street") get() = this["street"] as org.jetbrains.kotlinx.dataframe.DataColumn<kotlin.String?>
            val org.jetbrains.kotlinx.dataframe.DataRow<$functionName.Address?>.street: kotlin.String? @JvmName("NullableAddress_street") get() = this["street"] as kotlin.String?
            val org.jetbrains.kotlinx.dataframe.ColumnsContainer<$functionName.Address>.zip: org.jetbrains.kotlinx.dataframe.DataColumn<kotlin.String?> @JvmName("Address_zip") get() = this["zip"] as org.jetbrains.kotlinx.dataframe.DataColumn<kotlin.String?>
            val org.jetbrains.kotlinx.dataframe.DataRow<$functionName.Address>.zip: kotlin.String? @JvmName("Address_zip") get() = this["zip"] as kotlin.String?
            val org.jetbrains.kotlinx.dataframe.ColumnsContainer<$functionName.Address?>.zip: org.jetbrains.kotlinx.dataframe.DataColumn<kotlin.String?> @JvmName("NullableAddress_zip") get() = this["zip"] as org.jetbrains.kotlinx.dataframe.DataColumn<kotlin.String?>
            val org.jetbrains.kotlinx.dataframe.DataRow<$functionName.Address?>.zip: kotlin.String? @JvmName("NullableAddress_zip") get() = this["zip"] as kotlin.String?
        """.trimLines()

        code should haveSubstring(addressExtensions)

        @Language("kt")
        val categoryInterface = """
            @DataSchema(isOpen = false)
            interface Category {
                val id: kotlin.Long?
                val name: kotlin.String?
                public companion object {
        """.trimLines()

        code should haveSubstring(categoryInterface)

        @Language("kt")
        val categoryExtensions = """
            val org.jetbrains.kotlinx.dataframe.ColumnsContainer<$functionName.Category>.id: org.jetbrains.kotlinx.dataframe.DataColumn<kotlin.Long?> @JvmName("Category_id") get() = this["id"] as org.jetbrains.kotlinx.dataframe.DataColumn<kotlin.Long?>
            val org.jetbrains.kotlinx.dataframe.DataRow<$functionName.Category>.id: kotlin.Long? @JvmName("Category_id") get() = this["id"] as kotlin.Long?
            val org.jetbrains.kotlinx.dataframe.ColumnsContainer<$functionName.Category?>.id: org.jetbrains.kotlinx.dataframe.DataColumn<kotlin.Long?> @JvmName("NullableCategory_id") get() = this["id"] as org.jetbrains.kotlinx.dataframe.DataColumn<kotlin.Long?>
            val org.jetbrains.kotlinx.dataframe.DataRow<$functionName.Category?>.id: kotlin.Long? @JvmName("NullableCategory_id") get() = this["id"] as kotlin.Long?
            val org.jetbrains.kotlinx.dataframe.ColumnsContainer<$functionName.Category>.name: org.jetbrains.kotlinx.dataframe.DataColumn<kotlin.String?> @JvmName("Category_name") get() = this["name"] as org.jetbrains.kotlinx.dataframe.DataColumn<kotlin.String?>
            val org.jetbrains.kotlinx.dataframe.DataRow<$functionName.Category>.name: kotlin.String? @JvmName("Category_name") get() = this["name"] as kotlin.String?
            val org.jetbrains.kotlinx.dataframe.ColumnsContainer<$functionName.Category?>.name: org.jetbrains.kotlinx.dataframe.DataColumn<kotlin.String?> @JvmName("NullableCategory_name") get() = this["name"] as org.jetbrains.kotlinx.dataframe.DataColumn<kotlin.String?>
            val org.jetbrains.kotlinx.dataframe.DataRow<$functionName.Category?>.name: kotlin.String? @JvmName("NullableCategory_name") get() = this["name"] as kotlin.String?
        """.trimLines()

        code should haveSubstring(categoryExtensions)

        @Language("kt")
        val userInterface = """
            @DataSchema(isOpen = false)
            interface User {
                val id: kotlin.Long?
                val username: kotlin.String?
                val firstName: kotlin.String?
                val lastName: kotlin.String?
                val email: kotlin.String?
                val password: kotlin.String?
                val phone: kotlin.String?
                val userStatus: kotlin.Int?
                public companion object {
        """.trimLines()

        code should haveSubstring(userInterface)

        @Language("kt")
        val userExtensions = """
            val org.jetbrains.kotlinx.dataframe.ColumnsContainer<$functionName.User>.email: org.jetbrains.kotlinx.dataframe.DataColumn<kotlin.String?> @JvmName("User_email") get() = this["email"] as org.jetbrains.kotlinx.dataframe.DataColumn<kotlin.String?>
            val org.jetbrains.kotlinx.dataframe.DataRow<$functionName.User>.email: kotlin.String? @JvmName("User_email") get() = this["email"] as kotlin.String?
            val org.jetbrains.kotlinx.dataframe.ColumnsContainer<$functionName.User?>.email: org.jetbrains.kotlinx.dataframe.DataColumn<kotlin.String?> @JvmName("NullableUser_email") get() = this["email"] as org.jetbrains.kotlinx.dataframe.DataColumn<kotlin.String?>
            val org.jetbrains.kotlinx.dataframe.DataRow<$functionName.User?>.email: kotlin.String? @JvmName("NullableUser_email") get() = this["email"] as kotlin.String?
            val org.jetbrains.kotlinx.dataframe.ColumnsContainer<$functionName.User>.firstName: org.jetbrains.kotlinx.dataframe.DataColumn<kotlin.String?> @JvmName("User_firstName") get() = this["firstName"] as org.jetbrains.kotlinx.dataframe.DataColumn<kotlin.String?>
            val org.jetbrains.kotlinx.dataframe.DataRow<$functionName.User>.firstName: kotlin.String? @JvmName("User_firstName") get() = this["firstName"] as kotlin.String?
            val org.jetbrains.kotlinx.dataframe.ColumnsContainer<$functionName.User?>.firstName: org.jetbrains.kotlinx.dataframe.DataColumn<kotlin.String?> @JvmName("NullableUser_firstName") get() = this["firstName"] as org.jetbrains.kotlinx.dataframe.DataColumn<kotlin.String?>
            val org.jetbrains.kotlinx.dataframe.DataRow<$functionName.User?>.firstName: kotlin.String? @JvmName("NullableUser_firstName") get() = this["firstName"] as kotlin.String?
            val org.jetbrains.kotlinx.dataframe.ColumnsContainer<$functionName.User>.id: org.jetbrains.kotlinx.dataframe.DataColumn<kotlin.Long?> @JvmName("User_id") get() = this["id"] as org.jetbrains.kotlinx.dataframe.DataColumn<kotlin.Long?>
            val org.jetbrains.kotlinx.dataframe.DataRow<$functionName.User>.id: kotlin.Long? @JvmName("User_id") get() = this["id"] as kotlin.Long?
            val org.jetbrains.kotlinx.dataframe.ColumnsContainer<$functionName.User?>.id: org.jetbrains.kotlinx.dataframe.DataColumn<kotlin.Long?> @JvmName("NullableUser_id") get() = this["id"] as org.jetbrains.kotlinx.dataframe.DataColumn<kotlin.Long?>
            val org.jetbrains.kotlinx.dataframe.DataRow<$functionName.User?>.id: kotlin.Long? @JvmName("NullableUser_id") get() = this["id"] as kotlin.Long?
            val org.jetbrains.kotlinx.dataframe.ColumnsContainer<$functionName.User>.lastName: org.jetbrains.kotlinx.dataframe.DataColumn<kotlin.String?> @JvmName("User_lastName") get() = this["lastName"] as org.jetbrains.kotlinx.dataframe.DataColumn<kotlin.String?>
            val org.jetbrains.kotlinx.dataframe.DataRow<$functionName.User>.lastName: kotlin.String? @JvmName("User_lastName") get() = this["lastName"] as kotlin.String?
            val org.jetbrains.kotlinx.dataframe.ColumnsContainer<$functionName.User?>.lastName: org.jetbrains.kotlinx.dataframe.DataColumn<kotlin.String?> @JvmName("NullableUser_lastName") get() = this["lastName"] as org.jetbrains.kotlinx.dataframe.DataColumn<kotlin.String?>
            val org.jetbrains.kotlinx.dataframe.DataRow<$functionName.User?>.lastName: kotlin.String? @JvmName("NullableUser_lastName") get() = this["lastName"] as kotlin.String?
            val org.jetbrains.kotlinx.dataframe.ColumnsContainer<$functionName.User>.password: org.jetbrains.kotlinx.dataframe.DataColumn<kotlin.String?> @JvmName("User_password") get() = this["password"] as org.jetbrains.kotlinx.dataframe.DataColumn<kotlin.String?>
            val org.jetbrains.kotlinx.dataframe.DataRow<$functionName.User>.password: kotlin.String? @JvmName("User_password") get() = this["password"] as kotlin.String?
            val org.jetbrains.kotlinx.dataframe.ColumnsContainer<$functionName.User?>.password: org.jetbrains.kotlinx.dataframe.DataColumn<kotlin.String?> @JvmName("NullableUser_password") get() = this["password"] as org.jetbrains.kotlinx.dataframe.DataColumn<kotlin.String?>
            val org.jetbrains.kotlinx.dataframe.DataRow<$functionName.User?>.password: kotlin.String? @JvmName("NullableUser_password") get() = this["password"] as kotlin.String?
            val org.jetbrains.kotlinx.dataframe.ColumnsContainer<$functionName.User>.phone: org.jetbrains.kotlinx.dataframe.DataColumn<kotlin.String?> @JvmName("User_phone") get() = this["phone"] as org.jetbrains.kotlinx.dataframe.DataColumn<kotlin.String?>
            val org.jetbrains.kotlinx.dataframe.DataRow<$functionName.User>.phone: kotlin.String? @JvmName("User_phone") get() = this["phone"] as kotlin.String?
            val org.jetbrains.kotlinx.dataframe.ColumnsContainer<$functionName.User?>.phone: org.jetbrains.kotlinx.dataframe.DataColumn<kotlin.String?> @JvmName("NullableUser_phone") get() = this["phone"] as org.jetbrains.kotlinx.dataframe.DataColumn<kotlin.String?>
            val org.jetbrains.kotlinx.dataframe.DataRow<$functionName.User?>.phone: kotlin.String? @JvmName("NullableUser_phone") get() = this["phone"] as kotlin.String?
            val org.jetbrains.kotlinx.dataframe.ColumnsContainer<$functionName.User>.userStatus: org.jetbrains.kotlinx.dataframe.DataColumn<kotlin.Int?> @JvmName("User_userStatus") get() = this["userStatus"] as org.jetbrains.kotlinx.dataframe.DataColumn<kotlin.Int?>
            val org.jetbrains.kotlinx.dataframe.DataRow<$functionName.User>.userStatus: kotlin.Int? @JvmName("User_userStatus") get() = this["userStatus"] as kotlin.Int?
            val org.jetbrains.kotlinx.dataframe.ColumnsContainer<$functionName.User?>.userStatus: org.jetbrains.kotlinx.dataframe.DataColumn<kotlin.Int?> @JvmName("NullableUser_userStatus") get() = this["userStatus"] as org.jetbrains.kotlinx.dataframe.DataColumn<kotlin.Int?>
            val org.jetbrains.kotlinx.dataframe.DataRow<$functionName.User?>.userStatus: kotlin.Int? @JvmName("NullableUser_userStatus") get() = this["userStatus"] as kotlin.Int?
            val org.jetbrains.kotlinx.dataframe.ColumnsContainer<$functionName.User>.username: org.jetbrains.kotlinx.dataframe.DataColumn<kotlin.String?> @JvmName("User_username") get() = this["username"] as org.jetbrains.kotlinx.dataframe.DataColumn<kotlin.String?>
            val org.jetbrains.kotlinx.dataframe.DataRow<$functionName.User>.username: kotlin.String? @JvmName("User_username") get() = this["username"] as kotlin.String?
            val org.jetbrains.kotlinx.dataframe.ColumnsContainer<$functionName.User?>.username: org.jetbrains.kotlinx.dataframe.DataColumn<kotlin.String?> @JvmName("NullableUser_username") get() = this["username"] as org.jetbrains.kotlinx.dataframe.DataColumn<kotlin.String?>
            val org.jetbrains.kotlinx.dataframe.DataRow<$functionName.User?>.username: kotlin.String? @JvmName("NullableUser_username") get() = this["username"] as kotlin.String?
        """.trimLines()

        code should haveSubstring(userExtensions)

        @Language("kt")
        val tagInterface = """
            @DataSchema(isOpen = false)
            interface Tag {
                val id: kotlin.Long?
                val name: kotlin.String?
                public companion object {
        """.trimLines()

        code should haveSubstring(tagInterface)

        @Language("kt")
        val status1Enum = """
            enum class Status1(override val value: kotlin.String) : org.jetbrains.kotlinx.dataframe.api.DataSchemaEnum {
                AVAILABLE("available"),
                PENDING("pending"),
                SOLD("sold");
            }
        """.trimLines()

        code should haveSubstring(status1Enum)

        // category is a single other object, photoUrls is a primitive array, tags is a nullable array of objects
        @Language("kt")
        val petInterface = """
            @DataSchema(isOpen = false)
            interface Pet {
                val id: kotlin.Long?
                val name: kotlin.String
                val category: $functionName.Category?
                val photoUrls: kotlin.collections.List<kotlin.String>
                val tags: org.jetbrains.kotlinx.dataframe.DataFrame<$functionName.Tag?>
                val status: $functionName.Status1?
                public companion object {
        """.trimLines()

        code should haveSubstring(petInterface)

        @Language("kt")
        val petExtensions = """
            val org.jetbrains.kotlinx.dataframe.ColumnsContainer<$functionName.Pet>.category: org.jetbrains.kotlinx.dataframe.columns.ColumnGroup<$functionName.Category?> @JvmName("Pet_category") get() = this["category"] as org.jetbrains.kotlinx.dataframe.columns.ColumnGroup<$functionName.Category?>
            val org.jetbrains.kotlinx.dataframe.DataRow<$functionName.Pet>.category: org.jetbrains.kotlinx.dataframe.DataRow<$functionName.Category?> @JvmName("Pet_category") get() = this["category"] as org.jetbrains.kotlinx.dataframe.DataRow<$functionName.Category?>
            val org.jetbrains.kotlinx.dataframe.ColumnsContainer<$functionName.Pet?>.category: org.jetbrains.kotlinx.dataframe.columns.ColumnGroup<$functionName.Category?> @JvmName("NullablePet_category") get() = this["category"] as org.jetbrains.kotlinx.dataframe.columns.ColumnGroup<$functionName.Category?>
            val org.jetbrains.kotlinx.dataframe.DataRow<$functionName.Pet?>.category: org.jetbrains.kotlinx.dataframe.DataRow<$functionName.Category?> @JvmName("NullablePet_category") get() = this["category"] as org.jetbrains.kotlinx.dataframe.DataRow<$functionName.Category?>
            val org.jetbrains.kotlinx.dataframe.ColumnsContainer<$functionName.Pet>.id: org.jetbrains.kotlinx.dataframe.DataColumn<kotlin.Long?> @JvmName("Pet_id") get() = this["id"] as org.jetbrains.kotlinx.dataframe.DataColumn<kotlin.Long?>
            val org.jetbrains.kotlinx.dataframe.DataRow<$functionName.Pet>.id: kotlin.Long? @JvmName("Pet_id") get() = this["id"] as kotlin.Long?
            val org.jetbrains.kotlinx.dataframe.ColumnsContainer<$functionName.Pet?>.id: org.jetbrains.kotlinx.dataframe.DataColumn<kotlin.Long?> @JvmName("NullablePet_id") get() = this["id"] as org.jetbrains.kotlinx.dataframe.DataColumn<kotlin.Long?>
            val org.jetbrains.kotlinx.dataframe.DataRow<$functionName.Pet?>.id: kotlin.Long? @JvmName("NullablePet_id") get() = this["id"] as kotlin.Long?
            val org.jetbrains.kotlinx.dataframe.ColumnsContainer<$functionName.Pet>.name: org.jetbrains.kotlinx.dataframe.DataColumn<kotlin.String> @JvmName("Pet_name") get() = this["name"] as org.jetbrains.kotlinx.dataframe.DataColumn<kotlin.String>
            val org.jetbrains.kotlinx.dataframe.DataRow<$functionName.Pet>.name: kotlin.String @JvmName("Pet_name") get() = this["name"] as kotlin.String
            val org.jetbrains.kotlinx.dataframe.ColumnsContainer<$functionName.Pet?>.name: org.jetbrains.kotlinx.dataframe.DataColumn<kotlin.String?> @JvmName("NullablePet_name") get() = this["name"] as org.jetbrains.kotlinx.dataframe.DataColumn<kotlin.String?>
            val org.jetbrains.kotlinx.dataframe.DataRow<$functionName.Pet?>.name: kotlin.String? @JvmName("NullablePet_name") get() = this["name"] as kotlin.String?
            val org.jetbrains.kotlinx.dataframe.ColumnsContainer<$functionName.Pet>.photoUrls: org.jetbrains.kotlinx.dataframe.DataColumn<kotlin.collections.List<kotlin.String>> @JvmName("Pet_photoUrls") get() = this["photoUrls"] as org.jetbrains.kotlinx.dataframe.DataColumn<kotlin.collections.List<kotlin.String>>
            val org.jetbrains.kotlinx.dataframe.DataRow<$functionName.Pet>.photoUrls: kotlin.collections.List<kotlin.String> @JvmName("Pet_photoUrls") get() = this["photoUrls"] as kotlin.collections.List<kotlin.String>
            val org.jetbrains.kotlinx.dataframe.ColumnsContainer<$functionName.Pet?>.photoUrls: org.jetbrains.kotlinx.dataframe.DataColumn<kotlin.collections.List<kotlin.String>?> @JvmName("NullablePet_photoUrls") get() = this["photoUrls"] as org.jetbrains.kotlinx.dataframe.DataColumn<kotlin.collections.List<kotlin.String>?>
            val org.jetbrains.kotlinx.dataframe.DataRow<$functionName.Pet?>.photoUrls: kotlin.collections.List<kotlin.String>? @JvmName("NullablePet_photoUrls") get() = this["photoUrls"] as kotlin.collections.List<kotlin.String>?
            val org.jetbrains.kotlinx.dataframe.ColumnsContainer<$functionName.Pet>.status: org.jetbrains.kotlinx.dataframe.DataColumn<$functionName.Status1?> @JvmName("Pet_status") get() = this["status"] as org.jetbrains.kotlinx.dataframe.DataColumn<$functionName.Status1?>
            val org.jetbrains.kotlinx.dataframe.DataRow<$functionName.Pet>.status: $functionName.Status1? @JvmName("Pet_status") get() = this["status"] as $functionName.Status1?
            val org.jetbrains.kotlinx.dataframe.ColumnsContainer<$functionName.Pet?>.status: org.jetbrains.kotlinx.dataframe.DataColumn<$functionName.Status1?> @JvmName("NullablePet_status") get() = this["status"] as org.jetbrains.kotlinx.dataframe.DataColumn<$functionName.Status1?>
            val org.jetbrains.kotlinx.dataframe.DataRow<$functionName.Pet?>.status: $functionName.Status1? @JvmName("NullablePet_status") get() = this["status"] as $functionName.Status1?
            val org.jetbrains.kotlinx.dataframe.ColumnsContainer<$functionName.Pet>.tags: org.jetbrains.kotlinx.dataframe.DataColumn<org.jetbrains.kotlinx.dataframe.DataFrame<$functionName.Tag?>> @JvmName("Pet_tags") get() = this["tags"] as org.jetbrains.kotlinx.dataframe.DataColumn<org.jetbrains.kotlinx.dataframe.DataFrame<$functionName.Tag?>>
            val org.jetbrains.kotlinx.dataframe.DataRow<$functionName.Pet>.tags: org.jetbrains.kotlinx.dataframe.DataFrame<$functionName.Tag?> @JvmName("Pet_tags") get() = this["tags"] as org.jetbrains.kotlinx.dataframe.DataFrame<$functionName.Tag?>
            val org.jetbrains.kotlinx.dataframe.ColumnsContainer<$functionName.Pet?>.tags: org.jetbrains.kotlinx.dataframe.DataColumn<org.jetbrains.kotlinx.dataframe.DataFrame<$functionName.Tag?>> @JvmName("NullablePet_tags") get() = this["tags"] as org.jetbrains.kotlinx.dataframe.DataColumn<org.jetbrains.kotlinx.dataframe.DataFrame<$functionName.Tag?>>
            val org.jetbrains.kotlinx.dataframe.DataRow<$functionName.Pet?>.tags: org.jetbrains.kotlinx.dataframe.DataFrame<$functionName.Tag?> @JvmName("NullablePet_tags") get() = this["tags"] as org.jetbrains.kotlinx.dataframe.DataFrame<$functionName.Tag?>
        """.trimLines()

        code should haveSubstring(petExtensions)

        @Language("kt")
        val apiResponseInterface = """
            @DataSchema(isOpen = false)
            interface ApiResponse {
                val code: kotlin.Int?
                val type: kotlin.String?
                val message: kotlin.String?
                public companion object {
        """.trimLines()

        code should haveSubstring(apiResponseInterface)

        @Language("kt")
        val apiResponseExtensions = """
            val org.jetbrains.kotlinx.dataframe.ColumnsContainer<$functionName.ApiResponse>.code: org.jetbrains.kotlinx.dataframe.DataColumn<kotlin.Int?> @JvmName("ApiResponse_code") get() = this["code"] as org.jetbrains.kotlinx.dataframe.DataColumn<kotlin.Int?>
            val org.jetbrains.kotlinx.dataframe.DataRow<$functionName.ApiResponse>.code: kotlin.Int? @JvmName("ApiResponse_code") get() = this["code"] as kotlin.Int?
            val org.jetbrains.kotlinx.dataframe.ColumnsContainer<$functionName.ApiResponse?>.code: org.jetbrains.kotlinx.dataframe.DataColumn<kotlin.Int?> @JvmName("NullableApiResponse_code") get() = this["code"] as org.jetbrains.kotlinx.dataframe.DataColumn<kotlin.Int?>
            val org.jetbrains.kotlinx.dataframe.DataRow<$functionName.ApiResponse?>.code: kotlin.Int? @JvmName("NullableApiResponse_code") get() = this["code"] as kotlin.Int?
            val org.jetbrains.kotlinx.dataframe.ColumnsContainer<$functionName.ApiResponse>.message: org.jetbrains.kotlinx.dataframe.DataColumn<kotlin.String?> @JvmName("ApiResponse_message") get() = this["message"] as org.jetbrains.kotlinx.dataframe.DataColumn<kotlin.String?>
            val org.jetbrains.kotlinx.dataframe.DataRow<$functionName.ApiResponse>.message: kotlin.String? @JvmName("ApiResponse_message") get() = this["message"] as kotlin.String?
            val org.jetbrains.kotlinx.dataframe.ColumnsContainer<$functionName.ApiResponse?>.message: org.jetbrains.kotlinx.dataframe.DataColumn<kotlin.String?> @JvmName("NullableApiResponse_message") get() = this["message"] as org.jetbrains.kotlinx.dataframe.DataColumn<kotlin.String?>
            val org.jetbrains.kotlinx.dataframe.DataRow<$functionName.ApiResponse?>.message: kotlin.String? @JvmName("NullableApiResponse_message") get() = this["message"] as kotlin.String?
            val org.jetbrains.kotlinx.dataframe.ColumnsContainer<$functionName.ApiResponse>.type: org.jetbrains.kotlinx.dataframe.DataColumn<kotlin.String?> @JvmName("ApiResponse_type") get() = this["type"] as org.jetbrains.kotlinx.dataframe.DataColumn<kotlin.String?>
            val org.jetbrains.kotlinx.dataframe.DataRow<$functionName.ApiResponse>.type: kotlin.String? @JvmName("ApiResponse_type") get() = this["type"] as kotlin.String?
            val org.jetbrains.kotlinx.dataframe.ColumnsContainer<$functionName.ApiResponse?>.type: org.jetbrains.kotlinx.dataframe.DataColumn<kotlin.String?> @JvmName("NullableApiResponse_type") get() = this["type"] as org.jetbrains.kotlinx.dataframe.DataColumn<kotlin.String?>
            val org.jetbrains.kotlinx.dataframe.DataRow<$functionName.ApiResponse?>.type: kotlin.String? @JvmName("NullableApiResponse_type") get() = this["type"] as kotlin.String?
        """.trimLines()

        code should haveSubstring(apiResponseExtensions)

        @Language("kts")
        val res2 =
            execRaw("$functionName.Pet.readJsonStr(\"\"\"$someAdvancedPetsData\"\"\")") as AnyFrame

        @Language("kts")
        val res3 =
            execRaw("$functionName.Order.readJsonStr(\"\"\"$someAdvancedOrdersData\"\"\")") as AnyFrame

        shouldThrowAny {
            @Language("kts")
            val res4 =
                execRaw("$functionName.Order.readJsonStr(\"\"\"$someAdvancedFailingOrdersData\"\"\")") as AnyFrame
            res4
        }
    }

    @Test
    fun `Check advances code generated`() {
        val fullFunctionName = ValidFieldName.of(::`Other advanced test`.name)
        val code = openApi.readCodeForGeneration(
            file = advancedExample,
            name = fullFunctionName.unquoted,
            extensionProperties = true,
            generateHelperCompanionObject = false,
        )
            .trimLines()

<<<<<<< HEAD
        @Language("kt")
        val breedEnum = """
            enum class Breed(override val value: kotlin.String) : org.jetbrains.kotlinx.dataframe.api.DataSchemaEnum {
                DINGO("Dingo"),
                HUSKY("Husky"),
                RETRIEVER("Retriever"),
                SHEPHERD("Shepherd");
            }
        """.trimLines()

        code should haveSubstring(breedEnum)

        @Language("kt")
        val dogInterface = """
            @DataSchema(isOpen = false)
            interface Dog : $functionName.Pet {
                override val tag: kotlin.String
                val bark: kotlin.Boolean?
                val breed: $functionName.Breed
                public companion object {
                    public val keyValuePaths: kotlin.collections.List<org.jetbrains.kotlinx.dataframe.api.JsonPath>
=======
        @Language("kt") val s = """
            interface `Other advanced test` {
                
                enum class EyeColor(override val value: kotlin.String) : org.jetbrains.kotlinx.dataframe.api.DataSchemaEnum {
                    BLUE("Blue"),
                    YELLOW("Yellow"),
                    BROWN("Brown"),
                    GREEN("Green");
                }
                @DataSchema(isOpen = false)
                interface Pet {
                    @ColumnName("pet_type")
                    val petType: kotlin.String
                    @ColumnName("value")
                    val `value`: kotlin.Any?
                    val name: kotlin.String
                    val tag: kotlin.String?
                    val other: kotlin.Any?
                    @ColumnName("eye_color")
                    val eyeColor: `Other advanced test`.EyeColor?
                    public companion object {
                      public val keyValuePaths: kotlin.collections.List<org.jetbrains.kotlinx.dataframe.api.JsonPath>
>>>>>>> 0896fa50
                        get() = listOf()
                
                      public fun org.jetbrains.kotlinx.dataframe.DataFrame<*>.convertToPet(convertTo: org.jetbrains.kotlinx.dataframe.api.ConvertSchemaDsl<Pet>.() -> kotlin.Unit = {}): org.jetbrains.kotlinx.dataframe.DataFrame<Pet> = convertTo<Pet> { 
                          convertDataRowsWithOpenApi() 
                          convertTo()
                      }
                
                      public fun readJson(url: java.net.URL): org.jetbrains.kotlinx.dataframe.DataFrame<Pet> = org.jetbrains.kotlinx.dataframe.DataFrame
                          .readJson(url, typeClashTactic = ANY_COLUMNS, keyValuePaths = keyValuePaths)
                          .convertToPet()
                
                      public fun readJson(path: kotlin.String): org.jetbrains.kotlinx.dataframe.DataFrame<Pet> = org.jetbrains.kotlinx.dataframe.DataFrame
                          .readJson(path, typeClashTactic = ANY_COLUMNS, keyValuePaths = keyValuePaths)
                          .convertToPet()
                
                      public fun readJson(stream: java.io.InputStream): org.jetbrains.kotlinx.dataframe.DataFrame<Pet> = org.jetbrains.kotlinx.dataframe.DataFrame
                          .readJson(stream, typeClashTactic = ANY_COLUMNS, keyValuePaths = keyValuePaths)
                          .convertToPet()
                
                      public fun readJsonStr(text: kotlin.String): org.jetbrains.kotlinx.dataframe.DataFrame<Pet> = org.jetbrains.kotlinx.dataframe.DataFrame
                          .readJsonStr(text, typeClashTactic = ANY_COLUMNS, keyValuePaths = keyValuePaths)
                          .convertToPet()
                    }
<<<<<<< HEAD
        """.trimLines() // tag is nullable in Pet but required in Dog

        code should haveSubstring(dogInterface)

        @Language("kt")
        val dogExtensions = """
            val org.jetbrains.kotlinx.dataframe.ColumnsContainer<$functionName.Dog>.bark: org.jetbrains.kotlinx.dataframe.DataColumn<kotlin.Boolean?> @JvmName("Dog_bark") get() = this["bark"] as org.jetbrains.kotlinx.dataframe.DataColumn<kotlin.Boolean?>
            val org.jetbrains.kotlinx.dataframe.DataRow<$functionName.Dog>.bark: kotlin.Boolean? @JvmName("Dog_bark") get() = this["bark"] as kotlin.Boolean?
            val org.jetbrains.kotlinx.dataframe.ColumnsContainer<$functionName.Dog?>.bark: org.jetbrains.kotlinx.dataframe.DataColumn<kotlin.Boolean?> @JvmName("NullableDog_bark") get() = this["bark"] as org.jetbrains.kotlinx.dataframe.DataColumn<kotlin.Boolean?>
            val org.jetbrains.kotlinx.dataframe.DataRow<$functionName.Dog?>.bark: kotlin.Boolean? @JvmName("NullableDog_bark") get() = this["bark"] as kotlin.Boolean?
            val org.jetbrains.kotlinx.dataframe.ColumnsContainer<$functionName.Dog>.breed: org.jetbrains.kotlinx.dataframe.DataColumn<$functionName.Breed> @JvmName("Dog_breed") get() = this["breed"] as org.jetbrains.kotlinx.dataframe.DataColumn<$functionName.Breed>
            val org.jetbrains.kotlinx.dataframe.DataRow<$functionName.Dog>.breed: $functionName.Breed @JvmName("Dog_breed") get() = this["breed"] as $functionName.Breed
            val org.jetbrains.kotlinx.dataframe.ColumnsContainer<$functionName.Dog?>.breed: org.jetbrains.kotlinx.dataframe.DataColumn<$functionName.Breed?> @JvmName("NullableDog_breed") get() = this["breed"] as org.jetbrains.kotlinx.dataframe.DataColumn<$functionName.Breed?>
            val org.jetbrains.kotlinx.dataframe.DataRow<$functionName.Dog?>.breed: $functionName.Breed? @JvmName("NullableDog_breed") get() = this["breed"] as $functionName.Breed?
            val org.jetbrains.kotlinx.dataframe.ColumnsContainer<$functionName.Dog>.tag: org.jetbrains.kotlinx.dataframe.DataColumn<kotlin.String> @JvmName("Dog_tag") get() = this["tag"] as org.jetbrains.kotlinx.dataframe.DataColumn<kotlin.String>
            val org.jetbrains.kotlinx.dataframe.DataRow<$functionName.Dog>.tag: kotlin.String @JvmName("Dog_tag") get() = this["tag"] as kotlin.String
            val org.jetbrains.kotlinx.dataframe.ColumnsContainer<$functionName.Dog?>.tag: org.jetbrains.kotlinx.dataframe.DataColumn<kotlin.String?> @JvmName("NullableDog_tag") get() = this["tag"] as org.jetbrains.kotlinx.dataframe.DataColumn<kotlin.String?>
            val org.jetbrains.kotlinx.dataframe.DataRow<$functionName.Dog?>.tag: kotlin.String? @JvmName("NullableDog_tag") get() = this["tag"] as kotlin.String?
        """.trimLines()

        code should haveSubstring(dogExtensions)

        // nullable enum, but taken care of in properties that use this enum
        @Language("kt")
        val breed1Enum = """
            enum class Breed1(override val value: kotlin.String) : org.jetbrains.kotlinx.dataframe.api.DataSchemaEnum {
                RAGDOLL("Ragdoll"),
                SHORTHAIR("Shorthair"),
                PERSIAN("Persian"),
                MAINE_COON("Maine Coon"),
                MAINE_COON_1("maine_coon"),
                EMPTY_STRING(""),
                `1`("1");
            }
        """.trimLines()

        code should haveSubstring(breed1Enum)

        // hunts is required but marked nullable, age is either integer or number, breed is nullable enum
        @Language("kt")
        val catInterface = """
            @DataSchema(isOpen = false)
            interface Cat : $functionName.Pet {
                val hunts: kotlin.Boolean?
                val age: kotlin.Float?
                val breed: $functionName.Breed1?
                public companion object {
                    public val keyValuePaths: kotlin.collections.List<org.jetbrains.kotlinx.dataframe.api.JsonPath>
=======
                
                }
                @DataSchema(isOpen = false)
                interface Dog : `Other advanced test`.Pet {
                    override val tag: kotlin.String
                    val bark: kotlin.Boolean?
                    val breed: `Other advanced test`.Breed
                    public companion object {
                      public val keyValuePaths: kotlin.collections.List<org.jetbrains.kotlinx.dataframe.api.JsonPath>
>>>>>>> 0896fa50
                        get() = listOf()
                
                      public fun org.jetbrains.kotlinx.dataframe.DataFrame<*>.convertToDog(convertTo: org.jetbrains.kotlinx.dataframe.api.ConvertSchemaDsl<Dog>.() -> kotlin.Unit = {}): org.jetbrains.kotlinx.dataframe.DataFrame<Dog> = convertTo<Dog> { 
                          convertDataRowsWithOpenApi() 
                          convertTo()
                      }
                
                      public fun readJson(url: java.net.URL): org.jetbrains.kotlinx.dataframe.DataFrame<Dog> = org.jetbrains.kotlinx.dataframe.DataFrame
                          .readJson(url, typeClashTactic = ANY_COLUMNS, keyValuePaths = keyValuePaths)
                          .convertToDog()
                
                      public fun readJson(path: kotlin.String): org.jetbrains.kotlinx.dataframe.DataFrame<Dog> = org.jetbrains.kotlinx.dataframe.DataFrame
                          .readJson(path, typeClashTactic = ANY_COLUMNS, keyValuePaths = keyValuePaths)
                          .convertToDog()
                
                      public fun readJson(stream: java.io.InputStream): org.jetbrains.kotlinx.dataframe.DataFrame<Dog> = org.jetbrains.kotlinx.dataframe.DataFrame
                          .readJson(stream, typeClashTactic = ANY_COLUMNS, keyValuePaths = keyValuePaths)
                          .convertToDog()
                
                      public fun readJsonStr(text: kotlin.String): org.jetbrains.kotlinx.dataframe.DataFrame<Dog> = org.jetbrains.kotlinx.dataframe.DataFrame
                          .readJsonStr(text, typeClashTactic = ANY_COLUMNS, keyValuePaths = keyValuePaths)
                          .convertToDog()
                    }
<<<<<<< HEAD
        """.trimLines()

        code should haveSubstring(catInterface)

        @Language("kt")
        val catExtensions = """
            val org.jetbrains.kotlinx.dataframe.ColumnsContainer<$functionName.Cat>.age: org.jetbrains.kotlinx.dataframe.DataColumn<kotlin.Float?> @JvmName("Cat_age") get() = this["age"] as org.jetbrains.kotlinx.dataframe.DataColumn<kotlin.Float?>
            val org.jetbrains.kotlinx.dataframe.DataRow<$functionName.Cat>.age: kotlin.Float? @JvmName("Cat_age") get() = this["age"] as kotlin.Float?
            val org.jetbrains.kotlinx.dataframe.ColumnsContainer<$functionName.Cat?>.age: org.jetbrains.kotlinx.dataframe.DataColumn<kotlin.Float?> @JvmName("NullableCat_age") get() = this["age"] as org.jetbrains.kotlinx.dataframe.DataColumn<kotlin.Float?>
            val org.jetbrains.kotlinx.dataframe.DataRow<$functionName.Cat?>.age: kotlin.Float? @JvmName("NullableCat_age") get() = this["age"] as kotlin.Float?
            val org.jetbrains.kotlinx.dataframe.ColumnsContainer<$functionName.Cat>.breed: org.jetbrains.kotlinx.dataframe.DataColumn<$functionName.Breed1?> @JvmName("Cat_breed") get() = this["breed"] as org.jetbrains.kotlinx.dataframe.DataColumn<$functionName.Breed1?>
            val org.jetbrains.kotlinx.dataframe.DataRow<$functionName.Cat>.breed: $functionName.Breed1? @JvmName("Cat_breed") get() = this["breed"] as $functionName.Breed1?
            val org.jetbrains.kotlinx.dataframe.ColumnsContainer<$functionName.Cat?>.breed: org.jetbrains.kotlinx.dataframe.DataColumn<$functionName.Breed1?> @JvmName("NullableCat_breed") get() = this["breed"] as org.jetbrains.kotlinx.dataframe.DataColumn<$functionName.Breed1?>
            val org.jetbrains.kotlinx.dataframe.DataRow<$functionName.Cat?>.breed: $functionName.Breed1? @JvmName("NullableCat_breed") get() = this["breed"] as $functionName.Breed1?
            val org.jetbrains.kotlinx.dataframe.ColumnsContainer<$functionName.Cat>.hunts: org.jetbrains.kotlinx.dataframe.DataColumn<kotlin.Boolean?> @JvmName("Cat_hunts") get() = this["hunts"] as org.jetbrains.kotlinx.dataframe.DataColumn<kotlin.Boolean?>
            val org.jetbrains.kotlinx.dataframe.DataRow<$functionName.Cat>.hunts: kotlin.Boolean? @JvmName("Cat_hunts") get() = this["hunts"] as kotlin.Boolean?
            val org.jetbrains.kotlinx.dataframe.ColumnsContainer<$functionName.Cat?>.hunts: org.jetbrains.kotlinx.dataframe.DataColumn<kotlin.Boolean?> @JvmName("NullableCat_hunts") get() = this["hunts"] as org.jetbrains.kotlinx.dataframe.DataColumn<kotlin.Boolean?>
            val org.jetbrains.kotlinx.dataframe.DataRow<$functionName.Cat?>.hunts: kotlin.Boolean? @JvmName("NullableCat_hunts") get() = this["hunts"] as kotlin.Boolean?
        """.trimLines()

        code should haveSubstring(catExtensions)

        @Language("kt")
        val eyeColorEnum = """
            enum class EyeColor(override val value: kotlin.String) : org.jetbrains.kotlinx.dataframe.api.DataSchemaEnum {
                BLUE("Blue"),
                YELLOW("Yellow"),
                BROWN("Brown"),
                GREEN("Green");
            }
        """.trimLines() // nullable enum, but taken care of in properties that use this enum

        code should haveSubstring(eyeColorEnum)

        // petType was named pet_type, id is either Long or String, other is not integer, eyeColor is a required but nullable enum
        @Language("kt")
        val petInterface = """
            @DataSchema(isOpen = false)
            interface Pet {
                @ColumnName("pet_type")
                val petType: kotlin.String
                @ColumnName("value")
                val `value`: kotlin.Any?
                val name: kotlin.String
                val tag: kotlin.String?
                val other: kotlin.Any?
                @ColumnName("eye_color")
                val eyeColor: $functionName.EyeColor?
                public companion object {
                    public val keyValuePaths: kotlin.collections.List<org.jetbrains.kotlinx.dataframe.api.JsonPath>
=======
                
                }
                enum class Breed(override val value: kotlin.String) : org.jetbrains.kotlinx.dataframe.api.DataSchemaEnum {
                    DINGO("Dingo"),
                    HUSKY("Husky"),
                    RETRIEVER("Retriever"),
                    SHEPHERD("Shepherd");
                }
                @DataSchema(isOpen = false)
                interface Cat : `Other advanced test`.Pet {
                    val hunts: kotlin.Boolean?
                    val age: kotlin.Float?
                    val breed: `Other advanced test`.Breed1?
                    public companion object {
                      public val keyValuePaths: kotlin.collections.List<org.jetbrains.kotlinx.dataframe.api.JsonPath>
>>>>>>> 0896fa50
                        get() = listOf()
                
                      public fun org.jetbrains.kotlinx.dataframe.DataFrame<*>.convertToCat(convertTo: org.jetbrains.kotlinx.dataframe.api.ConvertSchemaDsl<Cat>.() -> kotlin.Unit = {}): org.jetbrains.kotlinx.dataframe.DataFrame<Cat> = convertTo<Cat> { 
                          convertDataRowsWithOpenApi() 
                          convertTo()
                      }
<<<<<<< HEAD
        """.trimLines()

        code should haveSubstring(petInterface)

        @Language("kt")
        val petExtensions = """
            val org.jetbrains.kotlinx.dataframe.ColumnsContainer<$functionName.Pet>.`value`: org.jetbrains.kotlinx.dataframe.DataColumn<kotlin.Any?> @JvmName("Pet_value") get() = this["value"] as org.jetbrains.kotlinx.dataframe.DataColumn<kotlin.Any?>
            val org.jetbrains.kotlinx.dataframe.DataRow<$functionName.Pet>.`value`: kotlin.Any? @JvmName("Pet_value") get() = this["value"] as kotlin.Any?
            val org.jetbrains.kotlinx.dataframe.ColumnsContainer<$functionName.Pet?>.`value`: org.jetbrains.kotlinx.dataframe.DataColumn<kotlin.Any?> @JvmName("NullablePet_value") get() = this["value"] as org.jetbrains.kotlinx.dataframe.DataColumn<kotlin.Any?>
            val org.jetbrains.kotlinx.dataframe.DataRow<$functionName.Pet?>.`value`: kotlin.Any? @JvmName("NullablePet_value") get() = this["value"] as kotlin.Any?
            val org.jetbrains.kotlinx.dataframe.ColumnsContainer<$functionName.Pet>.eyeColor: org.jetbrains.kotlinx.dataframe.DataColumn<$functionName.EyeColor?> @JvmName("Pet_eyeColor") get() = this["eye_color"] as org.jetbrains.kotlinx.dataframe.DataColumn<$functionName.EyeColor?>
            val org.jetbrains.kotlinx.dataframe.DataRow<$functionName.Pet>.eyeColor: $functionName.EyeColor? @JvmName("Pet_eyeColor") get() = this["eye_color"] as $functionName.EyeColor?
            val org.jetbrains.kotlinx.dataframe.ColumnsContainer<$functionName.Pet?>.eyeColor: org.jetbrains.kotlinx.dataframe.DataColumn<$functionName.EyeColor?> @JvmName("NullablePet_eyeColor") get() = this["eye_color"] as org.jetbrains.kotlinx.dataframe.DataColumn<$functionName.EyeColor?>
            val org.jetbrains.kotlinx.dataframe.DataRow<$functionName.Pet?>.eyeColor: $functionName.EyeColor? @JvmName("NullablePet_eyeColor") get() = this["eye_color"] as $functionName.EyeColor?
            val org.jetbrains.kotlinx.dataframe.ColumnsContainer<$functionName.Pet>.name: org.jetbrains.kotlinx.dataframe.DataColumn<kotlin.String> @JvmName("Pet_name") get() = this["name"] as org.jetbrains.kotlinx.dataframe.DataColumn<kotlin.String>
            val org.jetbrains.kotlinx.dataframe.DataRow<$functionName.Pet>.name: kotlin.String @JvmName("Pet_name") get() = this["name"] as kotlin.String
            val org.jetbrains.kotlinx.dataframe.ColumnsContainer<$functionName.Pet?>.name: org.jetbrains.kotlinx.dataframe.DataColumn<kotlin.String?> @JvmName("NullablePet_name") get() = this["name"] as org.jetbrains.kotlinx.dataframe.DataColumn<kotlin.String?>
            val org.jetbrains.kotlinx.dataframe.DataRow<$functionName.Pet?>.name: kotlin.String? @JvmName("NullablePet_name") get() = this["name"] as kotlin.String?
            val org.jetbrains.kotlinx.dataframe.ColumnsContainer<$functionName.Pet>.other: org.jetbrains.kotlinx.dataframe.DataColumn<kotlin.Any?> @JvmName("Pet_other") get() = this["other"] as org.jetbrains.kotlinx.dataframe.DataColumn<kotlin.Any?>
            val org.jetbrains.kotlinx.dataframe.DataRow<$functionName.Pet>.other: kotlin.Any? @JvmName("Pet_other") get() = this["other"] as kotlin.Any?
            val org.jetbrains.kotlinx.dataframe.ColumnsContainer<$functionName.Pet?>.other: org.jetbrains.kotlinx.dataframe.DataColumn<kotlin.Any?> @JvmName("NullablePet_other") get() = this["other"] as org.jetbrains.kotlinx.dataframe.DataColumn<kotlin.Any?>
            val org.jetbrains.kotlinx.dataframe.DataRow<$functionName.Pet?>.other: kotlin.Any? @JvmName("NullablePet_other") get() = this["other"] as kotlin.Any?
            val org.jetbrains.kotlinx.dataframe.ColumnsContainer<$functionName.Pet>.petType: org.jetbrains.kotlinx.dataframe.DataColumn<kotlin.String> @JvmName("Pet_petType") get() = this["pet_type"] as org.jetbrains.kotlinx.dataframe.DataColumn<kotlin.String>
            val org.jetbrains.kotlinx.dataframe.DataRow<$functionName.Pet>.petType: kotlin.String @JvmName("Pet_petType") get() = this["pet_type"] as kotlin.String
            val org.jetbrains.kotlinx.dataframe.ColumnsContainer<$functionName.Pet?>.petType: org.jetbrains.kotlinx.dataframe.DataColumn<kotlin.String?> @JvmName("NullablePet_petType") get() = this["pet_type"] as org.jetbrains.kotlinx.dataframe.DataColumn<kotlin.String?>
            val org.jetbrains.kotlinx.dataframe.DataRow<$functionName.Pet?>.petType: kotlin.String? @JvmName("NullablePet_petType") get() = this["pet_type"] as kotlin.String?
            val org.jetbrains.kotlinx.dataframe.ColumnsContainer<$functionName.Pet>.tag: org.jetbrains.kotlinx.dataframe.DataColumn<kotlin.String?> @JvmName("Pet_tag") get() = this["tag"] as org.jetbrains.kotlinx.dataframe.DataColumn<kotlin.String?>
            val org.jetbrains.kotlinx.dataframe.DataRow<$functionName.Pet>.tag: kotlin.String? @JvmName("Pet_tag") get() = this["tag"] as kotlin.String?
            val org.jetbrains.kotlinx.dataframe.ColumnsContainer<$functionName.Pet?>.tag: org.jetbrains.kotlinx.dataframe.DataColumn<kotlin.String?> @JvmName("NullablePet_tag") get() = this["tag"] as org.jetbrains.kotlinx.dataframe.DataColumn<kotlin.String?>
            val org.jetbrains.kotlinx.dataframe.DataRow<$functionName.Pet?>.tag: kotlin.String? @JvmName("NullablePet_tag") get() = this["tag"] as kotlin.String?
        """.trimLines()

        code should haveSubstring(petExtensions)

        @Language("kt")
        val petRefTypeAlias = """
            typealias PetRef = $functionName.Pet
        """.trimLines() // is either Cat or Dog, we cannot merge objects, but they have the same ancestor, so Pet

        code should haveSubstring(petRefTypeAlias)

        @Language("kt")
        val alsoCatTypeAlias = """
            typealias AlsoCat = $functionName.Cat
        """.trimLines()

        code should haveSubstring(alsoCatTypeAlias)

        @Language("kt")
        val integerTypeAlias = """
            typealias Integer = kotlin.Int
        """.trimLines()

        code should haveSubstring(integerTypeAlias)

        @Language("kt")
        val intListInterface = """
            @DataSchema(isOpen = false)
            interface IntList {
                val list: kotlin.collections.List<kotlin.Int>
                public companion object {
                    public val keyValuePaths: kotlin.collections.List<org.jetbrains.kotlinx.dataframe.api.JsonPath>
=======
                
                      public fun readJson(url: java.net.URL): org.jetbrains.kotlinx.dataframe.DataFrame<Cat> = org.jetbrains.kotlinx.dataframe.DataFrame
                          .readJson(url, typeClashTactic = ANY_COLUMNS, keyValuePaths = keyValuePaths)
                          .convertToCat()
                
                      public fun readJson(path: kotlin.String): org.jetbrains.kotlinx.dataframe.DataFrame<Cat> = org.jetbrains.kotlinx.dataframe.DataFrame
                          .readJson(path, typeClashTactic = ANY_COLUMNS, keyValuePaths = keyValuePaths)
                          .convertToCat()
                
                      public fun readJson(stream: java.io.InputStream): org.jetbrains.kotlinx.dataframe.DataFrame<Cat> = org.jetbrains.kotlinx.dataframe.DataFrame
                          .readJson(stream, typeClashTactic = ANY_COLUMNS, keyValuePaths = keyValuePaths)
                          .convertToCat()
                
                      public fun readJsonStr(text: kotlin.String): org.jetbrains.kotlinx.dataframe.DataFrame<Cat> = org.jetbrains.kotlinx.dataframe.DataFrame
                          .readJsonStr(text, typeClashTactic = ANY_COLUMNS, keyValuePaths = keyValuePaths)
                          .convertToCat()
                    }
                
                }
                enum class Breed1(override val value: kotlin.String) : org.jetbrains.kotlinx.dataframe.api.DataSchemaEnum {
                    RAGDOLL("Ragdoll"),
                    SHORTHAIR("Shorthair"),
                    PERSIAN("Persian"),
                    MAINE_COON("Maine Coon"),
                    MAINE_COON_1("maine_coon"),
                    EMPTY_STRING(""),
                    `1`("1");
                }
                @DataSchema(isOpen = false)
                interface IntList {
                    val list: kotlin.collections.List<kotlin.Int>
                    public companion object {
                      public val keyValuePaths: kotlin.collections.List<org.jetbrains.kotlinx.dataframe.api.JsonPath>
>>>>>>> 0896fa50
                        get() = listOf()
                
                      public fun org.jetbrains.kotlinx.dataframe.DataFrame<*>.convertToIntList(convertTo: org.jetbrains.kotlinx.dataframe.api.ConvertSchemaDsl<IntList>.() -> kotlin.Unit = {}): org.jetbrains.kotlinx.dataframe.DataFrame<IntList> = convertTo<IntList> { 
                          convertDataRowsWithOpenApi() 
                          convertTo()
                      }
                
                      public fun readJson(url: java.net.URL): org.jetbrains.kotlinx.dataframe.DataFrame<IntList> = org.jetbrains.kotlinx.dataframe.DataFrame
                          .readJson(url, typeClashTactic = ANY_COLUMNS, keyValuePaths = keyValuePaths)
                          .convertToIntList()
                
                      public fun readJson(path: kotlin.String): org.jetbrains.kotlinx.dataframe.DataFrame<IntList> = org.jetbrains.kotlinx.dataframe.DataFrame
                          .readJson(path, typeClashTactic = ANY_COLUMNS, keyValuePaths = keyValuePaths)
                          .convertToIntList()
                
                      public fun readJson(stream: java.io.InputStream): org.jetbrains.kotlinx.dataframe.DataFrame<IntList> = org.jetbrains.kotlinx.dataframe.DataFrame
                          .readJson(stream, typeClashTactic = ANY_COLUMNS, keyValuePaths = keyValuePaths)
                          .convertToIntList()
                
                      public fun readJsonStr(text: kotlin.String): org.jetbrains.kotlinx.dataframe.DataFrame<IntList> = org.jetbrains.kotlinx.dataframe.DataFrame
                          .readJsonStr(text, typeClashTactic = ANY_COLUMNS, keyValuePaths = keyValuePaths)
                          .convertToIntList()
                    }
<<<<<<< HEAD
        """.trimLines() // array of primitives, so list int

        code should haveSubstring(intListInterface)

        @Language("kt")
        val intListExtensions = """
            val org.jetbrains.kotlinx.dataframe.ColumnsContainer<$functionName.IntList>.list: org.jetbrains.kotlinx.dataframe.DataColumn<kotlin.collections.List<kotlin.Int>> @JvmName("IntList_list") get() = this["list"] as org.jetbrains.kotlinx.dataframe.DataColumn<kotlin.collections.List<kotlin.Int>>
            val org.jetbrains.kotlinx.dataframe.DataRow<$functionName.IntList>.list: kotlin.collections.List<kotlin.Int> @JvmName("IntList_list") get() = this["list"] as kotlin.collections.List<kotlin.Int>
            val org.jetbrains.kotlinx.dataframe.ColumnsContainer<$functionName.IntList?>.list: org.jetbrains.kotlinx.dataframe.DataColumn<kotlin.collections.List<kotlin.Int>?> @JvmName("NullableIntList_list") get() = this["list"] as org.jetbrains.kotlinx.dataframe.DataColumn<kotlin.collections.List<kotlin.Int>?>
            val org.jetbrains.kotlinx.dataframe.DataRow<$functionName.IntList?>.list: kotlin.collections.List<kotlin.Int>? @JvmName("NullableIntList_list") get() = this["list"] as kotlin.collections.List<kotlin.Int>?
        """.trimLines()

        code should haveSubstring(intListExtensions)

        @Language("kt")
        val objectWithAdditionalPropertiesInterface = """
            @DataSchema(isOpen = false)
            interface ObjectWithAdditionalProperties : org.jetbrains.kotlinx.dataframe.io.AdditionalProperty<kotlin.String> {
                @ColumnName("value")
                override val `value`: kotlin.String
                override val key: kotlin.String
                public companion object {
                    public val keyValuePaths: kotlin.collections.List<org.jetbrains.kotlinx.dataframe.api.JsonPath>
=======
                
                }
                @DataSchema(isOpen = false)
                interface ObjectWithAdditionalProperties : org.jetbrains.kotlinx.dataframe.io.AdditionalProperty<kotlin.String> {
                    @ColumnName("value")
                    override val `value`: kotlin.String
                    override val key: kotlin.String
                    public companion object {
                      public val keyValuePaths: kotlin.collections.List<org.jetbrains.kotlinx.dataframe.api.JsonPath>
>>>>>>> 0896fa50
                        get() = listOf(JsonPath(""${'"'}${'$'}""${'"'}))
                
                      public fun org.jetbrains.kotlinx.dataframe.DataFrame<*>.convertToObjectWithAdditionalProperties(convertTo: org.jetbrains.kotlinx.dataframe.api.ConvertSchemaDsl<ObjectWithAdditionalProperties>.() -> kotlin.Unit = {}): org.jetbrains.kotlinx.dataframe.DataFrame<ObjectWithAdditionalProperties> = convertTo<ObjectWithAdditionalProperties> { 
                          convertDataRowsWithOpenApi() 
                          convertTo()
                      }
                
                      public fun readJson(url: java.net.URL): org.jetbrains.kotlinx.dataframe.DataFrame<ObjectWithAdditionalProperties> = org.jetbrains.kotlinx.dataframe.DataFrame
                          .readJson(url, typeClashTactic = ANY_COLUMNS, keyValuePaths = keyValuePaths)["value"].first().let { it as DataFrame<*> }
                          .convertToObjectWithAdditionalProperties()
                
                      public fun readJson(path: kotlin.String): org.jetbrains.kotlinx.dataframe.DataFrame<ObjectWithAdditionalProperties> = org.jetbrains.kotlinx.dataframe.DataFrame
                          .readJson(path, typeClashTactic = ANY_COLUMNS, keyValuePaths = keyValuePaths)["value"].first().let { it as DataFrame<*> }
                          .convertToObjectWithAdditionalProperties()
                
                      public fun readJson(stream: java.io.InputStream): org.jetbrains.kotlinx.dataframe.DataFrame<ObjectWithAdditionalProperties> = org.jetbrains.kotlinx.dataframe.DataFrame
                          .readJson(stream, typeClashTactic = ANY_COLUMNS, keyValuePaths = keyValuePaths)["value"].first().let { it as DataFrame<*> }
                          .convertToObjectWithAdditionalProperties()
                
                      public fun readJsonStr(text: kotlin.String): org.jetbrains.kotlinx.dataframe.DataFrame<ObjectWithAdditionalProperties> = org.jetbrains.kotlinx.dataframe.DataFrame
                          .readJsonStr(text, typeClashTactic = ANY_COLUMNS, keyValuePaths = keyValuePaths)["value"].first().let { it as DataFrame<*> }
                          .convertToObjectWithAdditionalProperties()
                    }
                
                }
                enum class Op(override val value: kotlin.String) : org.jetbrains.kotlinx.dataframe.api.DataSchemaEnum {
                    ADD("add"),
                    REMOVE("remove"),
                    REPLACE("replace");
                }
                @DataSchema(isOpen = false)
                interface Value {
                
                    public companion object {
                      public val keyValuePaths: kotlin.collections.List<org.jetbrains.kotlinx.dataframe.api.JsonPath>
                        get() = listOf()
                
                      public fun org.jetbrains.kotlinx.dataframe.DataFrame<*>.convertToValue(convertTo: org.jetbrains.kotlinx.dataframe.api.ConvertSchemaDsl<Value>.() -> kotlin.Unit = {}): org.jetbrains.kotlinx.dataframe.DataFrame<Value> = convertTo<Value> { 
                          convertDataRowsWithOpenApi() 
                          convertTo()
                      }
                
                      public fun readJson(url: java.net.URL): org.jetbrains.kotlinx.dataframe.DataFrame<Value> = org.jetbrains.kotlinx.dataframe.DataFrame
                          .readJson(url, typeClashTactic = ANY_COLUMNS, keyValuePaths = keyValuePaths)
                          .convertToValue()
                
                      public fun readJson(path: kotlin.String): org.jetbrains.kotlinx.dataframe.DataFrame<Value> = org.jetbrains.kotlinx.dataframe.DataFrame
                          .readJson(path, typeClashTactic = ANY_COLUMNS, keyValuePaths = keyValuePaths)
                          .convertToValue()
                
                      public fun readJson(stream: java.io.InputStream): org.jetbrains.kotlinx.dataframe.DataFrame<Value> = org.jetbrains.kotlinx.dataframe.DataFrame
                          .readJson(stream, typeClashTactic = ANY_COLUMNS, keyValuePaths = keyValuePaths)
                          .convertToValue()
                
                      public fun readJsonStr(text: kotlin.String): org.jetbrains.kotlinx.dataframe.DataFrame<Value> = org.jetbrains.kotlinx.dataframe.DataFrame
                          .readJsonStr(text, typeClashTactic = ANY_COLUMNS, keyValuePaths = keyValuePaths)
                          .convertToValue()
                    }
                
                }
                @DataSchema(isOpen = false)
                interface ObjectWithAdditional : org.jetbrains.kotlinx.dataframe.io.AdditionalProperty<kotlin.Int> {
                    @ColumnName("value")
                    override val `value`: kotlin.Int
                    override val key: kotlin.String
                    public companion object {
                      public val keyValuePaths: kotlin.collections.List<org.jetbrains.kotlinx.dataframe.api.JsonPath>
                        get() = listOf(JsonPath(""${'"'}${'$'}""${'"'}))
                
                      public fun org.jetbrains.kotlinx.dataframe.DataFrame<*>.convertToObjectWithAdditional(convertTo: org.jetbrains.kotlinx.dataframe.api.ConvertSchemaDsl<ObjectWithAdditional>.() -> kotlin.Unit = {}): org.jetbrains.kotlinx.dataframe.DataFrame<ObjectWithAdditional> = convertTo<ObjectWithAdditional> { 
                          convertDataRowsWithOpenApi() 
                          convertTo()
                      }
                
                      public fun readJson(url: java.net.URL): org.jetbrains.kotlinx.dataframe.DataFrame<ObjectWithAdditional> = org.jetbrains.kotlinx.dataframe.DataFrame
                          .readJson(url, typeClashTactic = ANY_COLUMNS, keyValuePaths = keyValuePaths)["value"].first().let { it as DataFrame<*> }
                          .convertToObjectWithAdditional()
                
                      public fun readJson(path: kotlin.String): org.jetbrains.kotlinx.dataframe.DataFrame<ObjectWithAdditional> = org.jetbrains.kotlinx.dataframe.DataFrame
                          .readJson(path, typeClashTactic = ANY_COLUMNS, keyValuePaths = keyValuePaths)["value"].first().let { it as DataFrame<*> }
                          .convertToObjectWithAdditional()
                
                      public fun readJson(stream: java.io.InputStream): org.jetbrains.kotlinx.dataframe.DataFrame<ObjectWithAdditional> = org.jetbrains.kotlinx.dataframe.DataFrame
                          .readJson(stream, typeClashTactic = ANY_COLUMNS, keyValuePaths = keyValuePaths)["value"].first().let { it as DataFrame<*> }
                          .convertToObjectWithAdditional()
                
                      public fun readJsonStr(text: kotlin.String): org.jetbrains.kotlinx.dataframe.DataFrame<ObjectWithAdditional> = org.jetbrains.kotlinx.dataframe.DataFrame
                          .readJsonStr(text, typeClashTactic = ANY_COLUMNS, keyValuePaths = keyValuePaths)["value"].first().let { it as DataFrame<*> }
                          .convertToObjectWithAdditional()
                    }
                
                }
                @DataSchema(isOpen = false)
                interface SomeArrayContent {
                    val op: `Other advanced test`.Op
                    val path: kotlin.String
                    @ColumnName("value")
                    val `value`: `Other advanced test`.Value?
                    val objectWithAdditional: org.jetbrains.kotlinx.dataframe.DataFrame<`Other advanced test`.ObjectWithAdditional?>
                    public companion object {
                      public val keyValuePaths: kotlin.collections.List<org.jetbrains.kotlinx.dataframe.api.JsonPath>
                        get() = listOf(JsonPath(""${'"'}${'$'}["objectWithAdditional"]""${'"'}))
                
                      public fun org.jetbrains.kotlinx.dataframe.DataFrame<*>.convertToSomeArrayContent(convertTo: org.jetbrains.kotlinx.dataframe.api.ConvertSchemaDsl<SomeArrayContent>.() -> kotlin.Unit = {}): org.jetbrains.kotlinx.dataframe.DataFrame<SomeArrayContent> = convertTo<SomeArrayContent> { 
                          convertDataRowsWithOpenApi() 
                          convertTo()
                      }
                
                      public fun readJson(url: java.net.URL): org.jetbrains.kotlinx.dataframe.DataFrame<SomeArrayContent> = org.jetbrains.kotlinx.dataframe.DataFrame
                          .readJson(url, typeClashTactic = ANY_COLUMNS, keyValuePaths = keyValuePaths)
                          .convertToSomeArrayContent()
                
                      public fun readJson(path: kotlin.String): org.jetbrains.kotlinx.dataframe.DataFrame<SomeArrayContent> = org.jetbrains.kotlinx.dataframe.DataFrame
                          .readJson(path, typeClashTactic = ANY_COLUMNS, keyValuePaths = keyValuePaths)
                          .convertToSomeArrayContent()
                
                      public fun readJson(stream: java.io.InputStream): org.jetbrains.kotlinx.dataframe.DataFrame<SomeArrayContent> = org.jetbrains.kotlinx.dataframe.DataFrame
                          .readJson(stream, typeClashTactic = ANY_COLUMNS, keyValuePaths = keyValuePaths)
                          .convertToSomeArrayContent()
                
                      public fun readJsonStr(text: kotlin.String): org.jetbrains.kotlinx.dataframe.DataFrame<SomeArrayContent> = org.jetbrains.kotlinx.dataframe.DataFrame
                          .readJsonStr(text, typeClashTactic = ANY_COLUMNS, keyValuePaths = keyValuePaths)
                          .convertToSomeArrayContent()
                    }
                
                }
                @DataSchema(isOpen = false)
                interface Error {
                    val ints: `Other advanced test`.IntList?
                    val petRef: PetRef
                    val pets: org.jetbrains.kotlinx.dataframe.DataFrame<kotlin.Any?>
                    val code: kotlin.Int
                    val message: kotlin.String
                    val objectWithAdditional: org.jetbrains.kotlinx.dataframe.DataFrame<`Other advanced test`.ObjectWithAdditionalProperties>
                    val objectWithAdditionalList: kotlin.collections.List<org.jetbrains.kotlinx.dataframe.DataFrame<`Other advanced test`.ObjectWithAdditionalProperties>>?
                    val objectWithAdditional2: org.jetbrains.kotlinx.dataframe.DataFrame<`Other advanced test`.ObjectWithAdditional2?>
                    val objectWithAdditional3: org.jetbrains.kotlinx.dataframe.DataFrame<`Other advanced test`.ObjectWithAdditional3>
                    val array: kotlin.collections.List<SomeArrayArray>?
                    public companion object {
                      public val keyValuePaths: kotlin.collections.List<org.jetbrains.kotlinx.dataframe.api.JsonPath>
                        get() = listOf(JsonPath(""${'"'}${'$'}["objectWithAdditional"]""${'"'}), JsonPath(""${'"'}${'$'}["objectWithAdditionalList"][*]""${'"'}), JsonPath(""${'"'}${'$'}["objectWithAdditional2"]""${'"'}), JsonPath(""${'"'}${'$'}["objectWithAdditional3"]""${'"'}), JsonPath(""${'"'}${'$'}["array"][*][*][*]["objectWithAdditional"]""${'"'}))
                
                      public fun org.jetbrains.kotlinx.dataframe.DataFrame<*>.convertToError(convertTo: org.jetbrains.kotlinx.dataframe.api.ConvertSchemaDsl<Error>.() -> kotlin.Unit = {}): org.jetbrains.kotlinx.dataframe.DataFrame<Error> = convertTo<Error> { 
                          convertDataRowsWithOpenApi() 
                          convertTo()
                      }
                
                      public fun readJson(url: java.net.URL): org.jetbrains.kotlinx.dataframe.DataFrame<Error> = org.jetbrains.kotlinx.dataframe.DataFrame
                          .readJson(url, typeClashTactic = ANY_COLUMNS, keyValuePaths = keyValuePaths)
                          .convertToError()
                
                      public fun readJson(path: kotlin.String): org.jetbrains.kotlinx.dataframe.DataFrame<Error> = org.jetbrains.kotlinx.dataframe.DataFrame
                          .readJson(path, typeClashTactic = ANY_COLUMNS, keyValuePaths = keyValuePaths)
                          .convertToError()
                
                      public fun readJson(stream: java.io.InputStream): org.jetbrains.kotlinx.dataframe.DataFrame<Error> = org.jetbrains.kotlinx.dataframe.DataFrame
                          .readJson(stream, typeClashTactic = ANY_COLUMNS, keyValuePaths = keyValuePaths)
                          .convertToError()
                
                      public fun readJsonStr(text: kotlin.String): org.jetbrains.kotlinx.dataframe.DataFrame<Error> = org.jetbrains.kotlinx.dataframe.DataFrame
                          .readJsonStr(text, typeClashTactic = ANY_COLUMNS, keyValuePaths = keyValuePaths)
                          .convertToError()
                    }
<<<<<<< HEAD
        """.trimLines()

        code should haveSubstring(errorInterface)

        @Language("kt")
        val errorExtensions = """
            val org.jetbrains.kotlinx.dataframe.ColumnsContainer<$functionName.Error>.array: org.jetbrains.kotlinx.dataframe.DataColumn<kotlin.collections.List<SomeArrayArray>?> @JvmName("Error_array") get() = this["array"] as org.jetbrains.kotlinx.dataframe.DataColumn<kotlin.collections.List<SomeArrayArray>?>
            val org.jetbrains.kotlinx.dataframe.DataRow<$functionName.Error>.array: kotlin.collections.List<SomeArrayArray>? @JvmName("Error_array") get() = this["array"] as kotlin.collections.List<SomeArrayArray>?
            val org.jetbrains.kotlinx.dataframe.ColumnsContainer<$functionName.Error?>.array: org.jetbrains.kotlinx.dataframe.DataColumn<kotlin.collections.List<SomeArrayArray>?> @JvmName("NullableError_array") get() = this["array"] as org.jetbrains.kotlinx.dataframe.DataColumn<kotlin.collections.List<SomeArrayArray>?>
            val org.jetbrains.kotlinx.dataframe.DataRow<$functionName.Error?>.array: kotlin.collections.List<SomeArrayArray>? @JvmName("NullableError_array") get() = this["array"] as kotlin.collections.List<SomeArrayArray>?
            val org.jetbrains.kotlinx.dataframe.ColumnsContainer<$functionName.Error>.code: org.jetbrains.kotlinx.dataframe.DataColumn<kotlin.Int> @JvmName("Error_code") get() = this["code"] as org.jetbrains.kotlinx.dataframe.DataColumn<kotlin.Int>
            val org.jetbrains.kotlinx.dataframe.DataRow<$functionName.Error>.code: kotlin.Int @JvmName("Error_code") get() = this["code"] as kotlin.Int
            val org.jetbrains.kotlinx.dataframe.ColumnsContainer<$functionName.Error?>.code: org.jetbrains.kotlinx.dataframe.DataColumn<kotlin.Int?> @JvmName("NullableError_code") get() = this["code"] as org.jetbrains.kotlinx.dataframe.DataColumn<kotlin.Int?>
            val org.jetbrains.kotlinx.dataframe.DataRow<$functionName.Error?>.code: kotlin.Int? @JvmName("NullableError_code") get() = this["code"] as kotlin.Int?
            val org.jetbrains.kotlinx.dataframe.ColumnsContainer<$functionName.Error>.ints: org.jetbrains.kotlinx.dataframe.columns.ColumnGroup<$functionName.IntList?> @JvmName("Error_ints") get() = this["ints"] as org.jetbrains.kotlinx.dataframe.columns.ColumnGroup<$functionName.IntList?>
            val org.jetbrains.kotlinx.dataframe.DataRow<$functionName.Error>.ints: org.jetbrains.kotlinx.dataframe.DataRow<$functionName.IntList?> @JvmName("Error_ints") get() = this["ints"] as org.jetbrains.kotlinx.dataframe.DataRow<$functionName.IntList?>
            val org.jetbrains.kotlinx.dataframe.ColumnsContainer<$functionName.Error?>.ints: org.jetbrains.kotlinx.dataframe.columns.ColumnGroup<$functionName.IntList?> @JvmName("NullableError_ints") get() = this["ints"] as org.jetbrains.kotlinx.dataframe.columns.ColumnGroup<$functionName.IntList?>
            val org.jetbrains.kotlinx.dataframe.DataRow<$functionName.Error?>.ints: org.jetbrains.kotlinx.dataframe.DataRow<$functionName.IntList?> @JvmName("NullableError_ints") get() = this["ints"] as org.jetbrains.kotlinx.dataframe.DataRow<$functionName.IntList?>
            val org.jetbrains.kotlinx.dataframe.ColumnsContainer<$functionName.Error>.message: org.jetbrains.kotlinx.dataframe.DataColumn<kotlin.String> @JvmName("Error_message") get() = this["message"] as org.jetbrains.kotlinx.dataframe.DataColumn<kotlin.String>
            val org.jetbrains.kotlinx.dataframe.DataRow<$functionName.Error>.message: kotlin.String @JvmName("Error_message") get() = this["message"] as kotlin.String
            val org.jetbrains.kotlinx.dataframe.ColumnsContainer<$functionName.Error?>.message: org.jetbrains.kotlinx.dataframe.DataColumn<kotlin.String?> @JvmName("NullableError_message") get() = this["message"] as org.jetbrains.kotlinx.dataframe.DataColumn<kotlin.String?>
            val org.jetbrains.kotlinx.dataframe.DataRow<$functionName.Error?>.message: kotlin.String? @JvmName("NullableError_message") get() = this["message"] as kotlin.String?
            val org.jetbrains.kotlinx.dataframe.ColumnsContainer<$functionName.Error>.objectWithAdditional: org.jetbrains.kotlinx.dataframe.DataColumn<org.jetbrains.kotlinx.dataframe.DataFrame<$functionName.ObjectWithAdditionalProperties>> @JvmName("Error_objectWithAdditional") get() = this["objectWithAdditional"] as org.jetbrains.kotlinx.dataframe.DataColumn<org.jetbrains.kotlinx.dataframe.DataFrame<$functionName.ObjectWithAdditionalProperties>>
            val org.jetbrains.kotlinx.dataframe.DataRow<$functionName.Error>.objectWithAdditional: org.jetbrains.kotlinx.dataframe.DataFrame<$functionName.ObjectWithAdditionalProperties> @JvmName("Error_objectWithAdditional") get() = this["objectWithAdditional"] as org.jetbrains.kotlinx.dataframe.DataFrame<$functionName.ObjectWithAdditionalProperties>
            val org.jetbrains.kotlinx.dataframe.ColumnsContainer<$functionName.Error?>.objectWithAdditional: org.jetbrains.kotlinx.dataframe.DataColumn<org.jetbrains.kotlinx.dataframe.DataFrame<$functionName.ObjectWithAdditionalProperties?>> @JvmName("NullableError_objectWithAdditional") get() = this["objectWithAdditional"] as org.jetbrains.kotlinx.dataframe.DataColumn<org.jetbrains.kotlinx.dataframe.DataFrame<$functionName.ObjectWithAdditionalProperties?>>
            val org.jetbrains.kotlinx.dataframe.DataRow<$functionName.Error?>.objectWithAdditional: org.jetbrains.kotlinx.dataframe.DataFrame<$functionName.ObjectWithAdditionalProperties?> @JvmName("NullableError_objectWithAdditional") get() = this["objectWithAdditional"] as org.jetbrains.kotlinx.dataframe.DataFrame<$functionName.ObjectWithAdditionalProperties?>
            val org.jetbrains.kotlinx.dataframe.ColumnsContainer<$functionName.Error>.objectWithAdditional2: org.jetbrains.kotlinx.dataframe.DataColumn<org.jetbrains.kotlinx.dataframe.DataFrame<$functionName.ObjectWithAdditional2?>> @JvmName("Error_objectWithAdditional2") get() = this["objectWithAdditional2"] as org.jetbrains.kotlinx.dataframe.DataColumn<org.jetbrains.kotlinx.dataframe.DataFrame<$functionName.ObjectWithAdditional2?>>
            val org.jetbrains.kotlinx.dataframe.DataRow<$functionName.Error>.objectWithAdditional2: org.jetbrains.kotlinx.dataframe.DataFrame<$functionName.ObjectWithAdditional2?> @JvmName("Error_objectWithAdditional2") get() = this["objectWithAdditional2"] as org.jetbrains.kotlinx.dataframe.DataFrame<$functionName.ObjectWithAdditional2?>
            val org.jetbrains.kotlinx.dataframe.ColumnsContainer<$functionName.Error?>.objectWithAdditional2: org.jetbrains.kotlinx.dataframe.DataColumn<org.jetbrains.kotlinx.dataframe.DataFrame<$functionName.ObjectWithAdditional2?>> @JvmName("NullableError_objectWithAdditional2") get() = this["objectWithAdditional2"] as org.jetbrains.kotlinx.dataframe.DataColumn<org.jetbrains.kotlinx.dataframe.DataFrame<$functionName.ObjectWithAdditional2?>>
            val org.jetbrains.kotlinx.dataframe.DataRow<$functionName.Error?>.objectWithAdditional2: org.jetbrains.kotlinx.dataframe.DataFrame<$functionName.ObjectWithAdditional2?> @JvmName("NullableError_objectWithAdditional2") get() = this["objectWithAdditional2"] as org.jetbrains.kotlinx.dataframe.DataFrame<$functionName.ObjectWithAdditional2?>
            val org.jetbrains.kotlinx.dataframe.ColumnsContainer<$functionName.Error>.objectWithAdditional3: org.jetbrains.kotlinx.dataframe.DataColumn<org.jetbrains.kotlinx.dataframe.DataFrame<$functionName.ObjectWithAdditional3>> @JvmName("Error_objectWithAdditional3") get() = this["objectWithAdditional3"] as org.jetbrains.kotlinx.dataframe.DataColumn<org.jetbrains.kotlinx.dataframe.DataFrame<$functionName.ObjectWithAdditional3>>
            val org.jetbrains.kotlinx.dataframe.DataRow<$functionName.Error>.objectWithAdditional3: org.jetbrains.kotlinx.dataframe.DataFrame<$functionName.ObjectWithAdditional3> @JvmName("Error_objectWithAdditional3") get() = this["objectWithAdditional3"] as org.jetbrains.kotlinx.dataframe.DataFrame<$functionName.ObjectWithAdditional3>
            val org.jetbrains.kotlinx.dataframe.ColumnsContainer<$functionName.Error?>.objectWithAdditional3: org.jetbrains.kotlinx.dataframe.DataColumn<org.jetbrains.kotlinx.dataframe.DataFrame<$functionName.ObjectWithAdditional3?>> @JvmName("NullableError_objectWithAdditional3") get() = this["objectWithAdditional3"] as org.jetbrains.kotlinx.dataframe.DataColumn<org.jetbrains.kotlinx.dataframe.DataFrame<$functionName.ObjectWithAdditional3?>>
            val org.jetbrains.kotlinx.dataframe.DataRow<$functionName.Error?>.objectWithAdditional3: org.jetbrains.kotlinx.dataframe.DataFrame<$functionName.ObjectWithAdditional3?> @JvmName("NullableError_objectWithAdditional3") get() = this["objectWithAdditional3"] as org.jetbrains.kotlinx.dataframe.DataFrame<$functionName.ObjectWithAdditional3?>
            val org.jetbrains.kotlinx.dataframe.ColumnsContainer<$functionName.Error>.objectWithAdditionalList: org.jetbrains.kotlinx.dataframe.DataColumn<kotlin.collections.List<org.jetbrains.kotlinx.dataframe.DataFrame<$functionName.ObjectWithAdditionalProperties>>?> @JvmName("Error_objectWithAdditionalList") get() = this["objectWithAdditionalList"] as org.jetbrains.kotlinx.dataframe.DataColumn<kotlin.collections.List<org.jetbrains.kotlinx.dataframe.DataFrame<$functionName.ObjectWithAdditionalProperties>>?>
            val org.jetbrains.kotlinx.dataframe.DataRow<$functionName.Error>.objectWithAdditionalList: kotlin.collections.List<org.jetbrains.kotlinx.dataframe.DataFrame<$functionName.ObjectWithAdditionalProperties>>? @JvmName("Error_objectWithAdditionalList") get() = this["objectWithAdditionalList"] as kotlin.collections.List<org.jetbrains.kotlinx.dataframe.DataFrame<$functionName.ObjectWithAdditionalProperties>>?
            val org.jetbrains.kotlinx.dataframe.ColumnsContainer<$functionName.Error?>.objectWithAdditionalList: org.jetbrains.kotlinx.dataframe.DataColumn<kotlin.collections.List<org.jetbrains.kotlinx.dataframe.DataFrame<$functionName.ObjectWithAdditionalProperties>>?> @JvmName("NullableError_objectWithAdditionalList") get() = this["objectWithAdditionalList"] as org.jetbrains.kotlinx.dataframe.DataColumn<kotlin.collections.List<org.jetbrains.kotlinx.dataframe.DataFrame<$functionName.ObjectWithAdditionalProperties>>?>
            val org.jetbrains.kotlinx.dataframe.DataRow<$functionName.Error?>.objectWithAdditionalList: kotlin.collections.List<org.jetbrains.kotlinx.dataframe.DataFrame<$functionName.ObjectWithAdditionalProperties>>? @JvmName("NullableError_objectWithAdditionalList") get() = this["objectWithAdditionalList"] as kotlin.collections.List<org.jetbrains.kotlinx.dataframe.DataFrame<$functionName.ObjectWithAdditionalProperties>>?
            val org.jetbrains.kotlinx.dataframe.ColumnsContainer<$functionName.Error>.petRef: org.jetbrains.kotlinx.dataframe.columns.ColumnGroup<PetRef> @JvmName("Error_petRef") get() = this["petRef"] as org.jetbrains.kotlinx.dataframe.columns.ColumnGroup<PetRef>
            val org.jetbrains.kotlinx.dataframe.DataRow<$functionName.Error>.petRef: org.jetbrains.kotlinx.dataframe.DataRow<PetRef> @JvmName("Error_petRef") get() = this["petRef"] as org.jetbrains.kotlinx.dataframe.DataRow<PetRef>
            val org.jetbrains.kotlinx.dataframe.ColumnsContainer<$functionName.Error?>.petRef: org.jetbrains.kotlinx.dataframe.columns.ColumnGroup<PetRef?> @JvmName("NullableError_petRef") get() = this["petRef"] as org.jetbrains.kotlinx.dataframe.columns.ColumnGroup<PetRef?>
            val org.jetbrains.kotlinx.dataframe.DataRow<$functionName.Error?>.petRef: org.jetbrains.kotlinx.dataframe.DataRow<PetRef?> @JvmName("NullableError_petRef") get() = this["petRef"] as org.jetbrains.kotlinx.dataframe.DataRow<PetRef?>
            val org.jetbrains.kotlinx.dataframe.ColumnsContainer<$functionName.Error>.pets: org.jetbrains.kotlinx.dataframe.DataColumn<org.jetbrains.kotlinx.dataframe.DataFrame<kotlin.Any?>> @JvmName("Error_pets") get() = this["pets"] as org.jetbrains.kotlinx.dataframe.DataColumn<org.jetbrains.kotlinx.dataframe.DataFrame<kotlin.Any?>>
            val org.jetbrains.kotlinx.dataframe.DataRow<$functionName.Error>.pets: org.jetbrains.kotlinx.dataframe.DataFrame<kotlin.Any?> @JvmName("Error_pets") get() = this["pets"] as org.jetbrains.kotlinx.dataframe.DataFrame<kotlin.Any?>
            val org.jetbrains.kotlinx.dataframe.ColumnsContainer<$functionName.Error?>.pets: org.jetbrains.kotlinx.dataframe.DataColumn<org.jetbrains.kotlinx.dataframe.DataFrame<kotlin.Any?>> @JvmName("NullableError_pets") get() = this["pets"] as org.jetbrains.kotlinx.dataframe.DataColumn<org.jetbrains.kotlinx.dataframe.DataFrame<kotlin.Any?>>
            val org.jetbrains.kotlinx.dataframe.DataRow<$functionName.Error?>.pets: org.jetbrains.kotlinx.dataframe.DataFrame<kotlin.Any?> @JvmName("NullableError_pets") get() = this["pets"] as org.jetbrains.kotlinx.dataframe.DataFrame<kotlin.Any?>
        """.trimLines()

        code should haveSubstring(errorExtensions)

        @Language("kt")
        val valueInterface = """
            @DataSchema(isOpen = false)
            interface Value
        """.trimLines()

        code should haveSubstring(valueInterface)

        @Language("kt")
        val objectWithAdditionalInterface = """
            @DataSchema(isOpen = false)
            interface ObjectWithAdditional : org.jetbrains.kotlinx.dataframe.io.AdditionalProperty<kotlin.Int> {
                @ColumnName("value")
                override val `value`: kotlin.Int
                override val key: kotlin.String
                public companion object {
                    public val keyValuePaths: kotlin.collections.List<org.jetbrains.kotlinx.dataframe.api.JsonPath>
=======
                
                }
                @DataSchema(isOpen = false)
                interface ObjectWithAdditional2 : org.jetbrains.kotlinx.dataframe.io.AdditionalProperty<kotlin.Any> {
                    @ColumnName("value")
                    override val `value`: kotlin.Any
                    override val key: kotlin.String
                    public companion object {
                      public val keyValuePaths: kotlin.collections.List<org.jetbrains.kotlinx.dataframe.api.JsonPath>
>>>>>>> 0896fa50
                        get() = listOf(JsonPath(""${'"'}${'$'}""${'"'}))
                
                      public fun org.jetbrains.kotlinx.dataframe.DataFrame<*>.convertToObjectWithAdditional2(convertTo: org.jetbrains.kotlinx.dataframe.api.ConvertSchemaDsl<ObjectWithAdditional2>.() -> kotlin.Unit = {}): org.jetbrains.kotlinx.dataframe.DataFrame<ObjectWithAdditional2> = convertTo<ObjectWithAdditional2> { 
                          convertDataRowsWithOpenApi() 
                          convertTo()
                      }
                
                      public fun readJson(url: java.net.URL): org.jetbrains.kotlinx.dataframe.DataFrame<ObjectWithAdditional2> = org.jetbrains.kotlinx.dataframe.DataFrame
                          .readJson(url, typeClashTactic = ANY_COLUMNS, keyValuePaths = keyValuePaths)["value"].first().let { it as DataFrame<*> }
                          .convertToObjectWithAdditional2()
                
                      public fun readJson(path: kotlin.String): org.jetbrains.kotlinx.dataframe.DataFrame<ObjectWithAdditional2> = org.jetbrains.kotlinx.dataframe.DataFrame
                          .readJson(path, typeClashTactic = ANY_COLUMNS, keyValuePaths = keyValuePaths)["value"].first().let { it as DataFrame<*> }
                          .convertToObjectWithAdditional2()
                
                      public fun readJson(stream: java.io.InputStream): org.jetbrains.kotlinx.dataframe.DataFrame<ObjectWithAdditional2> = org.jetbrains.kotlinx.dataframe.DataFrame
                          .readJson(stream, typeClashTactic = ANY_COLUMNS, keyValuePaths = keyValuePaths)["value"].first().let { it as DataFrame<*> }
                          .convertToObjectWithAdditional2()
                
                      public fun readJsonStr(text: kotlin.String): org.jetbrains.kotlinx.dataframe.DataFrame<ObjectWithAdditional2> = org.jetbrains.kotlinx.dataframe.DataFrame
                          .readJsonStr(text, typeClashTactic = ANY_COLUMNS, keyValuePaths = keyValuePaths)["value"].first().let { it as DataFrame<*> }
                          .convertToObjectWithAdditional2()
                    }
<<<<<<< HEAD
                    
                    public fun readJson(url: java.net.URL): org.jetbrains.kotlinx.dataframe.DataFrame<ObjectWithAdditional> = org.jetbrains.kotlinx.dataframe.DataFrame
                        .readJson(url, typeClashTactic = ANY_COLUMNS, keyValuePaths = keyValuePaths)["value"].first().let { it as DataFrame<*> }
                        .convertToObjectWithAdditional()
        """.trimLines()

        code should haveSubstring(objectWithAdditionalInterface)

        @Language("kt")
        val objectWithAdditionalExtensions = """
            val org.jetbrains.kotlinx.dataframe.ColumnsContainer<$functionName.ObjectWithAdditional>.`value`: org.jetbrains.kotlinx.dataframe.DataColumn<kotlin.Int> @JvmName("ObjectWithAdditional_value") get() = this["value"] as org.jetbrains.kotlinx.dataframe.DataColumn<kotlin.Int>
            val org.jetbrains.kotlinx.dataframe.DataRow<$functionName.ObjectWithAdditional>.`value`: kotlin.Int @JvmName("ObjectWithAdditional_value") get() = this["value"] as kotlin.Int
            val org.jetbrains.kotlinx.dataframe.ColumnsContainer<$functionName.ObjectWithAdditional?>.`value`: org.jetbrains.kotlinx.dataframe.DataColumn<kotlin.Int?> @JvmName("NullableObjectWithAdditional_value") get() = this["value"] as org.jetbrains.kotlinx.dataframe.DataColumn<kotlin.Int?>
            val org.jetbrains.kotlinx.dataframe.DataRow<$functionName.ObjectWithAdditional?>.`value`: kotlin.Int? @JvmName("NullableObjectWithAdditional_value") get() = this["value"] as kotlin.Int?
        """.trimLines()

        code should haveSubstring(objectWithAdditionalExtensions)

        @Language("kt")
        val someArrayContentInterface = """
            @DataSchema(isOpen = false)
            interface SomeArrayContent {
                val op: $functionName.Op
                val path: kotlin.String
                @ColumnName("value")
                val `value`: $functionName.Value?
                val objectWithAdditional: org.jetbrains.kotlinx.dataframe.DataFrame<$functionName.ObjectWithAdditional?>
                public companion object {
                    public val keyValuePaths: kotlin.collections.List<org.jetbrains.kotlinx.dataframe.api.JsonPath>
                        get() = listOf(JsonPath(""${'"'}${'$'}["objectWithAdditional"]""${'"'}))
=======
>>>>>>> 0896fa50
                
                }
                @DataSchema(isOpen = false)
                interface ObjectWithAdditional3 : org.jetbrains.kotlinx.dataframe.io.AdditionalProperty<kotlin.Any?> {
                    @ColumnName("value")
                    override val `value`: kotlin.Any?
                    override val key: kotlin.String
                    public companion object {
                      public val keyValuePaths: kotlin.collections.List<org.jetbrains.kotlinx.dataframe.api.JsonPath>
                        get() = listOf(JsonPath(""${'"'}${'$'}""${'"'}))
                
                      public fun org.jetbrains.kotlinx.dataframe.DataFrame<*>.convertToObjectWithAdditional3(convertTo: org.jetbrains.kotlinx.dataframe.api.ConvertSchemaDsl<ObjectWithAdditional3>.() -> kotlin.Unit = {}): org.jetbrains.kotlinx.dataframe.DataFrame<ObjectWithAdditional3> = convertTo<ObjectWithAdditional3> { 
                          convertDataRowsWithOpenApi() 
                          convertTo()
                      }
                
                      public fun readJson(url: java.net.URL): org.jetbrains.kotlinx.dataframe.DataFrame<ObjectWithAdditional3> = org.jetbrains.kotlinx.dataframe.DataFrame
                          .readJson(url, typeClashTactic = ANY_COLUMNS, keyValuePaths = keyValuePaths)["value"].first().let { it as DataFrame<*> }
                          .convertToObjectWithAdditional3()
                
                      public fun readJson(path: kotlin.String): org.jetbrains.kotlinx.dataframe.DataFrame<ObjectWithAdditional3> = org.jetbrains.kotlinx.dataframe.DataFrame
                          .readJson(path, typeClashTactic = ANY_COLUMNS, keyValuePaths = keyValuePaths)["value"].first().let { it as DataFrame<*> }
                          .convertToObjectWithAdditional3()
                
                      public fun readJson(stream: java.io.InputStream): org.jetbrains.kotlinx.dataframe.DataFrame<ObjectWithAdditional3> = org.jetbrains.kotlinx.dataframe.DataFrame
                          .readJson(stream, typeClashTactic = ANY_COLUMNS, keyValuePaths = keyValuePaths)["value"].first().let { it as DataFrame<*> }
                          .convertToObjectWithAdditional3()
                
                      public fun readJsonStr(text: kotlin.String): org.jetbrains.kotlinx.dataframe.DataFrame<ObjectWithAdditional3> = org.jetbrains.kotlinx.dataframe.DataFrame
                          .readJsonStr(text, typeClashTactic = ANY_COLUMNS, keyValuePaths = keyValuePaths)["value"].first().let { it as DataFrame<*> }
                          .convertToObjectWithAdditional3()
                    }
<<<<<<< HEAD
                    
                    public fun readJson(url: java.net.URL): org.jetbrains.kotlinx.dataframe.DataFrame<SomeArrayContent> = org.jetbrains.kotlinx.dataframe.DataFrame
                        .readJson(url, typeClashTactic = ANY_COLUMNS, keyValuePaths = keyValuePaths)
                        .convertToSomeArrayContent()
        """.trimLines()

        code should haveSubstring(someArrayContentInterface)

        @Language("kt")
        val someArrayContentExtensions = """
            val org.jetbrains.kotlinx.dataframe.ColumnsContainer<$functionName.SomeArrayContent>.`value`: org.jetbrains.kotlinx.dataframe.columns.ColumnGroup<$functionName.Value?> @JvmName("SomeArrayContent_value") get() = this["value"] as org.jetbrains.kotlinx.dataframe.columns.ColumnGroup<$functionName.Value?>
            val org.jetbrains.kotlinx.dataframe.DataRow<$functionName.SomeArrayContent>.`value`: org.jetbrains.kotlinx.dataframe.DataRow<$functionName.Value?> @JvmName("SomeArrayContent_value") get() = this["value"] as org.jetbrains.kotlinx.dataframe.DataRow<$functionName.Value?>
            val org.jetbrains.kotlinx.dataframe.ColumnsContainer<$functionName.SomeArrayContent?>.`value`: org.jetbrains.kotlinx.dataframe.columns.ColumnGroup<$functionName.Value?> @JvmName("NullableSomeArrayContent_value") get() = this["value"] as org.jetbrains.kotlinx.dataframe.columns.ColumnGroup<$functionName.Value?>
            val org.jetbrains.kotlinx.dataframe.DataRow<$functionName.SomeArrayContent?>.`value`: org.jetbrains.kotlinx.dataframe.DataRow<$functionName.Value?> @JvmName("NullableSomeArrayContent_value") get() = this["value"] as org.jetbrains.kotlinx.dataframe.DataRow<$functionName.Value?>
            val org.jetbrains.kotlinx.dataframe.ColumnsContainer<$functionName.SomeArrayContent>.objectWithAdditional: org.jetbrains.kotlinx.dataframe.DataColumn<org.jetbrains.kotlinx.dataframe.DataFrame<$functionName.ObjectWithAdditional?>> @JvmName("SomeArrayContent_objectWithAdditional") get() = this["objectWithAdditional"] as org.jetbrains.kotlinx.dataframe.DataColumn<org.jetbrains.kotlinx.dataframe.DataFrame<$functionName.ObjectWithAdditional?>>
            val org.jetbrains.kotlinx.dataframe.DataRow<$functionName.SomeArrayContent>.objectWithAdditional: org.jetbrains.kotlinx.dataframe.DataFrame<$functionName.ObjectWithAdditional?> @JvmName("SomeArrayContent_objectWithAdditional") get() = this["objectWithAdditional"] as org.jetbrains.kotlinx.dataframe.DataFrame<$functionName.ObjectWithAdditional?>
            val org.jetbrains.kotlinx.dataframe.ColumnsContainer<$functionName.SomeArrayContent?>.objectWithAdditional: org.jetbrains.kotlinx.dataframe.DataColumn<org.jetbrains.kotlinx.dataframe.DataFrame<$functionName.ObjectWithAdditional?>> @JvmName("NullableSomeArrayContent_objectWithAdditional") get() = this["objectWithAdditional"] as org.jetbrains.kotlinx.dataframe.DataColumn<org.jetbrains.kotlinx.dataframe.DataFrame<$functionName.ObjectWithAdditional?>>
            val org.jetbrains.kotlinx.dataframe.DataRow<$functionName.SomeArrayContent?>.objectWithAdditional: org.jetbrains.kotlinx.dataframe.DataFrame<$functionName.ObjectWithAdditional?> @JvmName("NullableSomeArrayContent_objectWithAdditional") get() = this["objectWithAdditional"] as org.jetbrains.kotlinx.dataframe.DataFrame<$functionName.ObjectWithAdditional?>
            val org.jetbrains.kotlinx.dataframe.ColumnsContainer<$functionName.SomeArrayContent>.op: org.jetbrains.kotlinx.dataframe.DataColumn<$functionName.Op> @JvmName("SomeArrayContent_op") get() = this["op"] as org.jetbrains.kotlinx.dataframe.DataColumn<$functionName.Op>
            val org.jetbrains.kotlinx.dataframe.DataRow<$functionName.SomeArrayContent>.op: $functionName.Op @JvmName("SomeArrayContent_op") get() = this["op"] as $functionName.Op
            val org.jetbrains.kotlinx.dataframe.ColumnsContainer<$functionName.SomeArrayContent?>.op: org.jetbrains.kotlinx.dataframe.DataColumn<$functionName.Op?> @JvmName("NullableSomeArrayContent_op") get() = this["op"] as org.jetbrains.kotlinx.dataframe.DataColumn<$functionName.Op?>
            val org.jetbrains.kotlinx.dataframe.DataRow<$functionName.SomeArrayContent?>.op: $functionName.Op? @JvmName("NullableSomeArrayContent_op") get() = this["op"] as $functionName.Op?
            val org.jetbrains.kotlinx.dataframe.ColumnsContainer<$functionName.SomeArrayContent>.path: org.jetbrains.kotlinx.dataframe.DataColumn<kotlin.String> @JvmName("SomeArrayContent_path") get() = this["path"] as org.jetbrains.kotlinx.dataframe.DataColumn<kotlin.String>
            val org.jetbrains.kotlinx.dataframe.DataRow<$functionName.SomeArrayContent>.path: kotlin.String @JvmName("SomeArrayContent_path") get() = this["path"] as kotlin.String
            val org.jetbrains.kotlinx.dataframe.ColumnsContainer<$functionName.SomeArrayContent?>.path: org.jetbrains.kotlinx.dataframe.DataColumn<kotlin.String?> @JvmName("NullableSomeArrayContent_path") get() = this["path"] as org.jetbrains.kotlinx.dataframe.DataColumn<kotlin.String?>
            val org.jetbrains.kotlinx.dataframe.DataRow<$functionName.SomeArrayContent?>.path: kotlin.String? @JvmName("NullableSomeArrayContent_path") get() = this["path"] as kotlin.String?
        """.trimLines()

        code should haveSubstring(someArrayContentExtensions)

        @Language("kt")
        val someArrayTypeAlias = """
            typealias SomeArray = org.jetbrains.kotlinx.dataframe.DataFrame<$functionName.SomeArrayContent>
        """.trimLines()

        code should haveSubstring(someArrayTypeAlias)

        @Language("kt")
        val errorHolderInterface = """
            @DataSchema(isOpen = false)
            interface ErrorHolder {
                val errors: org.jetbrains.kotlinx.dataframe.DataFrame<$functionName.Error>
                public companion object {
                    public val keyValuePaths: kotlin.collections.List<org.jetbrains.kotlinx.dataframe.api.JsonPath>
=======
                
                }
                @DataSchema(isOpen = false)
                interface ErrorHolder {
                    val errors: org.jetbrains.kotlinx.dataframe.DataFrame<`Other advanced test`.Error>
                    public companion object {
                      public val keyValuePaths: kotlin.collections.List<org.jetbrains.kotlinx.dataframe.api.JsonPath>
>>>>>>> 0896fa50
                        get() = listOf(JsonPath(""${'"'}${'$'}["errors"][*]["objectWithAdditional"]""${'"'}), JsonPath(""${'"'}${'$'}["errors"][*]["objectWithAdditionalList"][*]""${'"'}), JsonPath(""${'"'}${'$'}["errors"][*]["objectWithAdditional2"]""${'"'}), JsonPath(""${'"'}${'$'}["errors"][*]["objectWithAdditional3"]""${'"'}), JsonPath(""${'"'}${'$'}["errors"][*]["array"][*][*][*]["objectWithAdditional"]""${'"'}))
                
                      public fun org.jetbrains.kotlinx.dataframe.DataFrame<*>.convertToErrorHolder(convertTo: org.jetbrains.kotlinx.dataframe.api.ConvertSchemaDsl<ErrorHolder>.() -> kotlin.Unit = {}): org.jetbrains.kotlinx.dataframe.DataFrame<ErrorHolder> = convertTo<ErrorHolder> { 
                          convertDataRowsWithOpenApi() 
                          convertTo()
                      }
                
                      public fun readJson(url: java.net.URL): org.jetbrains.kotlinx.dataframe.DataFrame<ErrorHolder> = org.jetbrains.kotlinx.dataframe.DataFrame
                          .readJson(url, typeClashTactic = ANY_COLUMNS, keyValuePaths = keyValuePaths)
                          .convertToErrorHolder()
                
                      public fun readJson(path: kotlin.String): org.jetbrains.kotlinx.dataframe.DataFrame<ErrorHolder> = org.jetbrains.kotlinx.dataframe.DataFrame
                          .readJson(path, typeClashTactic = ANY_COLUMNS, keyValuePaths = keyValuePaths)
                          .convertToErrorHolder()
                
                      public fun readJson(stream: java.io.InputStream): org.jetbrains.kotlinx.dataframe.DataFrame<ErrorHolder> = org.jetbrains.kotlinx.dataframe.DataFrame
                          .readJson(stream, typeClashTactic = ANY_COLUMNS, keyValuePaths = keyValuePaths)
                          .convertToErrorHolder()
                
                      public fun readJsonStr(text: kotlin.String): org.jetbrains.kotlinx.dataframe.DataFrame<ErrorHolder> = org.jetbrains.kotlinx.dataframe.DataFrame
                          .readJsonStr(text, typeClashTactic = ANY_COLUMNS, keyValuePaths = keyValuePaths)
                          .convertToErrorHolder()
                    }
                
                }
            }
            typealias PetRef = `Other advanced test`.Pet
            typealias AlsoCat = `Other advanced test`.Cat
            typealias Integer = kotlin.Int
            typealias SomeArray = org.jetbrains.kotlinx.dataframe.DataFrame<`Other advanced test`.SomeArrayContent>
            typealias SomeArrayArray = kotlin.collections.List<SomeArray>

            val org.jetbrains.kotlinx.dataframe.ColumnsContainer<`Other advanced test`.Pet>.`value`: org.jetbrains.kotlinx.dataframe.DataColumn<kotlin.Any?> @JvmName("Pet_value") get() = this["value"] as org.jetbrains.kotlinx.dataframe.DataColumn<kotlin.Any?>
            val org.jetbrains.kotlinx.dataframe.DataRow<`Other advanced test`.Pet>.`value`: kotlin.Any? @JvmName("Pet_value") get() = this["value"] as kotlin.Any?
            val org.jetbrains.kotlinx.dataframe.ColumnsContainer<`Other advanced test`.Pet?>.`value`: org.jetbrains.kotlinx.dataframe.DataColumn<kotlin.Any?> @JvmName("NullablePet_value") get() = this["value"] as org.jetbrains.kotlinx.dataframe.DataColumn<kotlin.Any?>
            val org.jetbrains.kotlinx.dataframe.DataRow<`Other advanced test`.Pet?>.`value`: kotlin.Any? @JvmName("NullablePet_value") get() = this["value"] as kotlin.Any?
            val org.jetbrains.kotlinx.dataframe.ColumnsContainer<`Other advanced test`.Pet>.eyeColor: org.jetbrains.kotlinx.dataframe.DataColumn<`Other advanced test`.EyeColor?> @JvmName("Pet_eyeColor") get() = this["eye_color"] as org.jetbrains.kotlinx.dataframe.DataColumn<`Other advanced test`.EyeColor?>
            val org.jetbrains.kotlinx.dataframe.DataRow<`Other advanced test`.Pet>.eyeColor: `Other advanced test`.EyeColor? @JvmName("Pet_eyeColor") get() = this["eye_color"] as `Other advanced test`.EyeColor?
            val org.jetbrains.kotlinx.dataframe.ColumnsContainer<`Other advanced test`.Pet?>.eyeColor: org.jetbrains.kotlinx.dataframe.DataColumn<`Other advanced test`.EyeColor?> @JvmName("NullablePet_eyeColor") get() = this["eye_color"] as org.jetbrains.kotlinx.dataframe.DataColumn<`Other advanced test`.EyeColor?>
            val org.jetbrains.kotlinx.dataframe.DataRow<`Other advanced test`.Pet?>.eyeColor: `Other advanced test`.EyeColor? @JvmName("NullablePet_eyeColor") get() = this["eye_color"] as `Other advanced test`.EyeColor?
            val org.jetbrains.kotlinx.dataframe.ColumnsContainer<`Other advanced test`.Pet>.name: org.jetbrains.kotlinx.dataframe.DataColumn<kotlin.String> @JvmName("Pet_name") get() = this["name"] as org.jetbrains.kotlinx.dataframe.DataColumn<kotlin.String>
            val org.jetbrains.kotlinx.dataframe.DataRow<`Other advanced test`.Pet>.name: kotlin.String @JvmName("Pet_name") get() = this["name"] as kotlin.String
            val org.jetbrains.kotlinx.dataframe.ColumnsContainer<`Other advanced test`.Pet?>.name: org.jetbrains.kotlinx.dataframe.DataColumn<kotlin.String?> @JvmName("NullablePet_name") get() = this["name"] as org.jetbrains.kotlinx.dataframe.DataColumn<kotlin.String?>
            val org.jetbrains.kotlinx.dataframe.DataRow<`Other advanced test`.Pet?>.name: kotlin.String? @JvmName("NullablePet_name") get() = this["name"] as kotlin.String?
            val org.jetbrains.kotlinx.dataframe.ColumnsContainer<`Other advanced test`.Pet>.other: org.jetbrains.kotlinx.dataframe.DataColumn<kotlin.Any?> @JvmName("Pet_other") get() = this["other"] as org.jetbrains.kotlinx.dataframe.DataColumn<kotlin.Any?>
            val org.jetbrains.kotlinx.dataframe.DataRow<`Other advanced test`.Pet>.other: kotlin.Any? @JvmName("Pet_other") get() = this["other"] as kotlin.Any?
            val org.jetbrains.kotlinx.dataframe.ColumnsContainer<`Other advanced test`.Pet?>.other: org.jetbrains.kotlinx.dataframe.DataColumn<kotlin.Any?> @JvmName("NullablePet_other") get() = this["other"] as org.jetbrains.kotlinx.dataframe.DataColumn<kotlin.Any?>
            val org.jetbrains.kotlinx.dataframe.DataRow<`Other advanced test`.Pet?>.other: kotlin.Any? @JvmName("NullablePet_other") get() = this["other"] as kotlin.Any?
            val org.jetbrains.kotlinx.dataframe.ColumnsContainer<`Other advanced test`.Pet>.petType: org.jetbrains.kotlinx.dataframe.DataColumn<kotlin.String> @JvmName("Pet_petType") get() = this["pet_type"] as org.jetbrains.kotlinx.dataframe.DataColumn<kotlin.String>
            val org.jetbrains.kotlinx.dataframe.DataRow<`Other advanced test`.Pet>.petType: kotlin.String @JvmName("Pet_petType") get() = this["pet_type"] as kotlin.String
            val org.jetbrains.kotlinx.dataframe.ColumnsContainer<`Other advanced test`.Pet?>.petType: org.jetbrains.kotlinx.dataframe.DataColumn<kotlin.String?> @JvmName("NullablePet_petType") get() = this["pet_type"] as org.jetbrains.kotlinx.dataframe.DataColumn<kotlin.String?>
            val org.jetbrains.kotlinx.dataframe.DataRow<`Other advanced test`.Pet?>.petType: kotlin.String? @JvmName("NullablePet_petType") get() = this["pet_type"] as kotlin.String?
            val org.jetbrains.kotlinx.dataframe.ColumnsContainer<`Other advanced test`.Pet>.tag: org.jetbrains.kotlinx.dataframe.DataColumn<kotlin.String?> @JvmName("Pet_tag") get() = this["tag"] as org.jetbrains.kotlinx.dataframe.DataColumn<kotlin.String?>
            val org.jetbrains.kotlinx.dataframe.DataRow<`Other advanced test`.Pet>.tag: kotlin.String? @JvmName("Pet_tag") get() = this["tag"] as kotlin.String?
            val org.jetbrains.kotlinx.dataframe.ColumnsContainer<`Other advanced test`.Pet?>.tag: org.jetbrains.kotlinx.dataframe.DataColumn<kotlin.String?> @JvmName("NullablePet_tag") get() = this["tag"] as org.jetbrains.kotlinx.dataframe.DataColumn<kotlin.String?>
            val org.jetbrains.kotlinx.dataframe.DataRow<`Other advanced test`.Pet?>.tag: kotlin.String? @JvmName("NullablePet_tag") get() = this["tag"] as kotlin.String?
            val org.jetbrains.kotlinx.dataframe.ColumnsContainer<`Other advanced test`.Dog>.bark: org.jetbrains.kotlinx.dataframe.DataColumn<kotlin.Boolean?> @JvmName("Dog_bark") get() = this["bark"] as org.jetbrains.kotlinx.dataframe.DataColumn<kotlin.Boolean?>
            val org.jetbrains.kotlinx.dataframe.DataRow<`Other advanced test`.Dog>.bark: kotlin.Boolean? @JvmName("Dog_bark") get() = this["bark"] as kotlin.Boolean?
            val org.jetbrains.kotlinx.dataframe.ColumnsContainer<`Other advanced test`.Dog?>.bark: org.jetbrains.kotlinx.dataframe.DataColumn<kotlin.Boolean?> @JvmName("NullableDog_bark") get() = this["bark"] as org.jetbrains.kotlinx.dataframe.DataColumn<kotlin.Boolean?>
            val org.jetbrains.kotlinx.dataframe.DataRow<`Other advanced test`.Dog?>.bark: kotlin.Boolean? @JvmName("NullableDog_bark") get() = this["bark"] as kotlin.Boolean?
            val org.jetbrains.kotlinx.dataframe.ColumnsContainer<`Other advanced test`.Dog>.breed: org.jetbrains.kotlinx.dataframe.DataColumn<`Other advanced test`.Breed> @JvmName("Dog_breed") get() = this["breed"] as org.jetbrains.kotlinx.dataframe.DataColumn<`Other advanced test`.Breed>
            val org.jetbrains.kotlinx.dataframe.DataRow<`Other advanced test`.Dog>.breed: `Other advanced test`.Breed @JvmName("Dog_breed") get() = this["breed"] as `Other advanced test`.Breed
            val org.jetbrains.kotlinx.dataframe.ColumnsContainer<`Other advanced test`.Dog?>.breed: org.jetbrains.kotlinx.dataframe.DataColumn<`Other advanced test`.Breed?> @JvmName("NullableDog_breed") get() = this["breed"] as org.jetbrains.kotlinx.dataframe.DataColumn<`Other advanced test`.Breed?>
            val org.jetbrains.kotlinx.dataframe.DataRow<`Other advanced test`.Dog?>.breed: `Other advanced test`.Breed? @JvmName("NullableDog_breed") get() = this["breed"] as `Other advanced test`.Breed?
            val org.jetbrains.kotlinx.dataframe.ColumnsContainer<`Other advanced test`.Dog>.tag: org.jetbrains.kotlinx.dataframe.DataColumn<kotlin.String> @JvmName("Dog_tag") get() = this["tag"] as org.jetbrains.kotlinx.dataframe.DataColumn<kotlin.String>
            val org.jetbrains.kotlinx.dataframe.DataRow<`Other advanced test`.Dog>.tag: kotlin.String @JvmName("Dog_tag") get() = this["tag"] as kotlin.String
            val org.jetbrains.kotlinx.dataframe.ColumnsContainer<`Other advanced test`.Dog?>.tag: org.jetbrains.kotlinx.dataframe.DataColumn<kotlin.String?> @JvmName("NullableDog_tag") get() = this["tag"] as org.jetbrains.kotlinx.dataframe.DataColumn<kotlin.String?>
            val org.jetbrains.kotlinx.dataframe.DataRow<`Other advanced test`.Dog?>.tag: kotlin.String? @JvmName("NullableDog_tag") get() = this["tag"] as kotlin.String?

            val org.jetbrains.kotlinx.dataframe.ColumnsContainer<`Other advanced test`.Cat>.age: org.jetbrains.kotlinx.dataframe.DataColumn<kotlin.Float?> @JvmName("Cat_age") get() = this["age"] as org.jetbrains.kotlinx.dataframe.DataColumn<kotlin.Float?>
            val org.jetbrains.kotlinx.dataframe.DataRow<`Other advanced test`.Cat>.age: kotlin.Float? @JvmName("Cat_age") get() = this["age"] as kotlin.Float?
            val org.jetbrains.kotlinx.dataframe.ColumnsContainer<`Other advanced test`.Cat?>.age: org.jetbrains.kotlinx.dataframe.DataColumn<kotlin.Float?> @JvmName("NullableCat_age") get() = this["age"] as org.jetbrains.kotlinx.dataframe.DataColumn<kotlin.Float?>
            val org.jetbrains.kotlinx.dataframe.DataRow<`Other advanced test`.Cat?>.age: kotlin.Float? @JvmName("NullableCat_age") get() = this["age"] as kotlin.Float?
            val org.jetbrains.kotlinx.dataframe.ColumnsContainer<`Other advanced test`.Cat>.breed: org.jetbrains.kotlinx.dataframe.DataColumn<`Other advanced test`.Breed1?> @JvmName("Cat_breed") get() = this["breed"] as org.jetbrains.kotlinx.dataframe.DataColumn<`Other advanced test`.Breed1?>
            val org.jetbrains.kotlinx.dataframe.DataRow<`Other advanced test`.Cat>.breed: `Other advanced test`.Breed1? @JvmName("Cat_breed") get() = this["breed"] as `Other advanced test`.Breed1?
            val org.jetbrains.kotlinx.dataframe.ColumnsContainer<`Other advanced test`.Cat?>.breed: org.jetbrains.kotlinx.dataframe.DataColumn<`Other advanced test`.Breed1?> @JvmName("NullableCat_breed") get() = this["breed"] as org.jetbrains.kotlinx.dataframe.DataColumn<`Other advanced test`.Breed1?>
            val org.jetbrains.kotlinx.dataframe.DataRow<`Other advanced test`.Cat?>.breed: `Other advanced test`.Breed1? @JvmName("NullableCat_breed") get() = this["breed"] as `Other advanced test`.Breed1?
            val org.jetbrains.kotlinx.dataframe.ColumnsContainer<`Other advanced test`.Cat>.hunts: org.jetbrains.kotlinx.dataframe.DataColumn<kotlin.Boolean?> @JvmName("Cat_hunts") get() = this["hunts"] as org.jetbrains.kotlinx.dataframe.DataColumn<kotlin.Boolean?>
            val org.jetbrains.kotlinx.dataframe.DataRow<`Other advanced test`.Cat>.hunts: kotlin.Boolean? @JvmName("Cat_hunts") get() = this["hunts"] as kotlin.Boolean?
            val org.jetbrains.kotlinx.dataframe.ColumnsContainer<`Other advanced test`.Cat?>.hunts: org.jetbrains.kotlinx.dataframe.DataColumn<kotlin.Boolean?> @JvmName("NullableCat_hunts") get() = this["hunts"] as org.jetbrains.kotlinx.dataframe.DataColumn<kotlin.Boolean?>
            val org.jetbrains.kotlinx.dataframe.DataRow<`Other advanced test`.Cat?>.hunts: kotlin.Boolean? @JvmName("NullableCat_hunts") get() = this["hunts"] as kotlin.Boolean?




            val org.jetbrains.kotlinx.dataframe.ColumnsContainer<`Other advanced test`.IntList>.list: org.jetbrains.kotlinx.dataframe.DataColumn<kotlin.collections.List<kotlin.Int>> @JvmName("IntList_list") get() = this["list"] as org.jetbrains.kotlinx.dataframe.DataColumn<kotlin.collections.List<kotlin.Int>>
            val org.jetbrains.kotlinx.dataframe.DataRow<`Other advanced test`.IntList>.list: kotlin.collections.List<kotlin.Int> @JvmName("IntList_list") get() = this["list"] as kotlin.collections.List<kotlin.Int>
            val org.jetbrains.kotlinx.dataframe.ColumnsContainer<`Other advanced test`.IntList?>.list: org.jetbrains.kotlinx.dataframe.DataColumn<kotlin.collections.List<kotlin.Int>?> @JvmName("NullableIntList_list") get() = this["list"] as org.jetbrains.kotlinx.dataframe.DataColumn<kotlin.collections.List<kotlin.Int>?>
            val org.jetbrains.kotlinx.dataframe.DataRow<`Other advanced test`.IntList?>.list: kotlin.collections.List<kotlin.Int>? @JvmName("NullableIntList_list") get() = this["list"] as kotlin.collections.List<kotlin.Int>?
            val org.jetbrains.kotlinx.dataframe.ColumnsContainer<`Other advanced test`.ObjectWithAdditionalProperties>.`value`: org.jetbrains.kotlinx.dataframe.DataColumn<kotlin.String> @JvmName("ObjectWithAdditionalProperties_value") get() = this["value"] as org.jetbrains.kotlinx.dataframe.DataColumn<kotlin.String>
            val org.jetbrains.kotlinx.dataframe.DataRow<`Other advanced test`.ObjectWithAdditionalProperties>.`value`: kotlin.String @JvmName("ObjectWithAdditionalProperties_value") get() = this["value"] as kotlin.String
            val org.jetbrains.kotlinx.dataframe.ColumnsContainer<`Other advanced test`.ObjectWithAdditionalProperties?>.`value`: org.jetbrains.kotlinx.dataframe.DataColumn<kotlin.String?> @JvmName("NullableObjectWithAdditionalProperties_value") get() = this["value"] as org.jetbrains.kotlinx.dataframe.DataColumn<kotlin.String?>
            val org.jetbrains.kotlinx.dataframe.DataRow<`Other advanced test`.ObjectWithAdditionalProperties?>.`value`: kotlin.String? @JvmName("NullableObjectWithAdditionalProperties_value") get() = this["value"] as kotlin.String?
            val org.jetbrains.kotlinx.dataframe.ColumnsContainer<`Other advanced test`.ObjectWithAdditionalProperties>.key: org.jetbrains.kotlinx.dataframe.DataColumn<kotlin.String> @JvmName("ObjectWithAdditionalProperties_key") get() = this["key"] as org.jetbrains.kotlinx.dataframe.DataColumn<kotlin.String>
            val org.jetbrains.kotlinx.dataframe.DataRow<`Other advanced test`.ObjectWithAdditionalProperties>.key: kotlin.String @JvmName("ObjectWithAdditionalProperties_key") get() = this["key"] as kotlin.String
            val org.jetbrains.kotlinx.dataframe.ColumnsContainer<`Other advanced test`.ObjectWithAdditionalProperties?>.key: org.jetbrains.kotlinx.dataframe.DataColumn<kotlin.String?> @JvmName("NullableObjectWithAdditionalProperties_key") get() = this["key"] as org.jetbrains.kotlinx.dataframe.DataColumn<kotlin.String?>
            val org.jetbrains.kotlinx.dataframe.DataRow<`Other advanced test`.ObjectWithAdditionalProperties?>.key: kotlin.String? @JvmName("NullableObjectWithAdditionalProperties_key") get() = this["key"] as kotlin.String?



            val org.jetbrains.kotlinx.dataframe.ColumnsContainer<`Other advanced test`.ObjectWithAdditional>.`value`: org.jetbrains.kotlinx.dataframe.DataColumn<kotlin.Int> @JvmName("ObjectWithAdditional_value") get() = this["value"] as org.jetbrains.kotlinx.dataframe.DataColumn<kotlin.Int>
            val org.jetbrains.kotlinx.dataframe.DataRow<`Other advanced test`.ObjectWithAdditional>.`value`: kotlin.Int @JvmName("ObjectWithAdditional_value") get() = this["value"] as kotlin.Int
            val org.jetbrains.kotlinx.dataframe.ColumnsContainer<`Other advanced test`.ObjectWithAdditional?>.`value`: org.jetbrains.kotlinx.dataframe.DataColumn<kotlin.Int?> @JvmName("NullableObjectWithAdditional_value") get() = this["value"] as org.jetbrains.kotlinx.dataframe.DataColumn<kotlin.Int?>
            val org.jetbrains.kotlinx.dataframe.DataRow<`Other advanced test`.ObjectWithAdditional?>.`value`: kotlin.Int? @JvmName("NullableObjectWithAdditional_value") get() = this["value"] as kotlin.Int?
            val org.jetbrains.kotlinx.dataframe.ColumnsContainer<`Other advanced test`.ObjectWithAdditional>.key: org.jetbrains.kotlinx.dataframe.DataColumn<kotlin.String> @JvmName("ObjectWithAdditional_key") get() = this["key"] as org.jetbrains.kotlinx.dataframe.DataColumn<kotlin.String>
            val org.jetbrains.kotlinx.dataframe.DataRow<`Other advanced test`.ObjectWithAdditional>.key: kotlin.String @JvmName("ObjectWithAdditional_key") get() = this["key"] as kotlin.String
            val org.jetbrains.kotlinx.dataframe.ColumnsContainer<`Other advanced test`.ObjectWithAdditional?>.key: org.jetbrains.kotlinx.dataframe.DataColumn<kotlin.String?> @JvmName("NullableObjectWithAdditional_key") get() = this["key"] as org.jetbrains.kotlinx.dataframe.DataColumn<kotlin.String?>
            val org.jetbrains.kotlinx.dataframe.DataRow<`Other advanced test`.ObjectWithAdditional?>.key: kotlin.String? @JvmName("NullableObjectWithAdditional_key") get() = this["key"] as kotlin.String?
            val org.jetbrains.kotlinx.dataframe.ColumnsContainer<`Other advanced test`.SomeArrayContent>.`value`: org.jetbrains.kotlinx.dataframe.columns.ColumnGroup<`Other advanced test`.Value?> @JvmName("SomeArrayContent_value") get() = this["value"] as org.jetbrains.kotlinx.dataframe.columns.ColumnGroup<`Other advanced test`.Value?>
            val org.jetbrains.kotlinx.dataframe.DataRow<`Other advanced test`.SomeArrayContent>.`value`: org.jetbrains.kotlinx.dataframe.DataRow<`Other advanced test`.Value?> @JvmName("SomeArrayContent_value") get() = this["value"] as org.jetbrains.kotlinx.dataframe.DataRow<`Other advanced test`.Value?>
            val org.jetbrains.kotlinx.dataframe.ColumnsContainer<`Other advanced test`.SomeArrayContent?>.`value`: org.jetbrains.kotlinx.dataframe.columns.ColumnGroup<`Other advanced test`.Value?> @JvmName("NullableSomeArrayContent_value") get() = this["value"] as org.jetbrains.kotlinx.dataframe.columns.ColumnGroup<`Other advanced test`.Value?>
            val org.jetbrains.kotlinx.dataframe.DataRow<`Other advanced test`.SomeArrayContent?>.`value`: org.jetbrains.kotlinx.dataframe.DataRow<`Other advanced test`.Value?> @JvmName("NullableSomeArrayContent_value") get() = this["value"] as org.jetbrains.kotlinx.dataframe.DataRow<`Other advanced test`.Value?>
            val org.jetbrains.kotlinx.dataframe.ColumnsContainer<`Other advanced test`.SomeArrayContent>.objectWithAdditional: org.jetbrains.kotlinx.dataframe.DataColumn<org.jetbrains.kotlinx.dataframe.DataFrame<`Other advanced test`.ObjectWithAdditional?>> @JvmName("SomeArrayContent_objectWithAdditional") get() = this["objectWithAdditional"] as org.jetbrains.kotlinx.dataframe.DataColumn<org.jetbrains.kotlinx.dataframe.DataFrame<`Other advanced test`.ObjectWithAdditional?>>
            val org.jetbrains.kotlinx.dataframe.DataRow<`Other advanced test`.SomeArrayContent>.objectWithAdditional: org.jetbrains.kotlinx.dataframe.DataFrame<`Other advanced test`.ObjectWithAdditional?> @JvmName("SomeArrayContent_objectWithAdditional") get() = this["objectWithAdditional"] as org.jetbrains.kotlinx.dataframe.DataFrame<`Other advanced test`.ObjectWithAdditional?>
            val org.jetbrains.kotlinx.dataframe.ColumnsContainer<`Other advanced test`.SomeArrayContent?>.objectWithAdditional: org.jetbrains.kotlinx.dataframe.DataColumn<org.jetbrains.kotlinx.dataframe.DataFrame<`Other advanced test`.ObjectWithAdditional?>> @JvmName("NullableSomeArrayContent_objectWithAdditional") get() = this["objectWithAdditional"] as org.jetbrains.kotlinx.dataframe.DataColumn<org.jetbrains.kotlinx.dataframe.DataFrame<`Other advanced test`.ObjectWithAdditional?>>
            val org.jetbrains.kotlinx.dataframe.DataRow<`Other advanced test`.SomeArrayContent?>.objectWithAdditional: org.jetbrains.kotlinx.dataframe.DataFrame<`Other advanced test`.ObjectWithAdditional?> @JvmName("NullableSomeArrayContent_objectWithAdditional") get() = this["objectWithAdditional"] as org.jetbrains.kotlinx.dataframe.DataFrame<`Other advanced test`.ObjectWithAdditional?>
            val org.jetbrains.kotlinx.dataframe.ColumnsContainer<`Other advanced test`.SomeArrayContent>.op: org.jetbrains.kotlinx.dataframe.DataColumn<`Other advanced test`.Op> @JvmName("SomeArrayContent_op") get() = this["op"] as org.jetbrains.kotlinx.dataframe.DataColumn<`Other advanced test`.Op>
            val org.jetbrains.kotlinx.dataframe.DataRow<`Other advanced test`.SomeArrayContent>.op: `Other advanced test`.Op @JvmName("SomeArrayContent_op") get() = this["op"] as `Other advanced test`.Op
            val org.jetbrains.kotlinx.dataframe.ColumnsContainer<`Other advanced test`.SomeArrayContent?>.op: org.jetbrains.kotlinx.dataframe.DataColumn<`Other advanced test`.Op?> @JvmName("NullableSomeArrayContent_op") get() = this["op"] as org.jetbrains.kotlinx.dataframe.DataColumn<`Other advanced test`.Op?>
            val org.jetbrains.kotlinx.dataframe.DataRow<`Other advanced test`.SomeArrayContent?>.op: `Other advanced test`.Op? @JvmName("NullableSomeArrayContent_op") get() = this["op"] as `Other advanced test`.Op?
            val org.jetbrains.kotlinx.dataframe.ColumnsContainer<`Other advanced test`.SomeArrayContent>.path: org.jetbrains.kotlinx.dataframe.DataColumn<kotlin.String> @JvmName("SomeArrayContent_path") get() = this["path"] as org.jetbrains.kotlinx.dataframe.DataColumn<kotlin.String>
            val org.jetbrains.kotlinx.dataframe.DataRow<`Other advanced test`.SomeArrayContent>.path: kotlin.String @JvmName("SomeArrayContent_path") get() = this["path"] as kotlin.String
            val org.jetbrains.kotlinx.dataframe.ColumnsContainer<`Other advanced test`.SomeArrayContent?>.path: org.jetbrains.kotlinx.dataframe.DataColumn<kotlin.String?> @JvmName("NullableSomeArrayContent_path") get() = this["path"] as org.jetbrains.kotlinx.dataframe.DataColumn<kotlin.String?>
            val org.jetbrains.kotlinx.dataframe.DataRow<`Other advanced test`.SomeArrayContent?>.path: kotlin.String? @JvmName("NullableSomeArrayContent_path") get() = this["path"] as kotlin.String?

            val org.jetbrains.kotlinx.dataframe.ColumnsContainer<`Other advanced test`.Error>.array: org.jetbrains.kotlinx.dataframe.DataColumn<kotlin.collections.List<SomeArrayArray>?> @JvmName("Error_array") get() = this["array"] as org.jetbrains.kotlinx.dataframe.DataColumn<kotlin.collections.List<SomeArrayArray>?>
            val org.jetbrains.kotlinx.dataframe.DataRow<`Other advanced test`.Error>.array: kotlin.collections.List<SomeArrayArray>? @JvmName("Error_array") get() = this["array"] as kotlin.collections.List<SomeArrayArray>?
            val org.jetbrains.kotlinx.dataframe.ColumnsContainer<`Other advanced test`.Error?>.array: org.jetbrains.kotlinx.dataframe.DataColumn<kotlin.collections.List<SomeArrayArray>?> @JvmName("NullableError_array") get() = this["array"] as org.jetbrains.kotlinx.dataframe.DataColumn<kotlin.collections.List<SomeArrayArray>?>
            val org.jetbrains.kotlinx.dataframe.DataRow<`Other advanced test`.Error?>.array: kotlin.collections.List<SomeArrayArray>? @JvmName("NullableError_array") get() = this["array"] as kotlin.collections.List<SomeArrayArray>?
            val org.jetbrains.kotlinx.dataframe.ColumnsContainer<`Other advanced test`.Error>.code: org.jetbrains.kotlinx.dataframe.DataColumn<kotlin.Int> @JvmName("Error_code") get() = this["code"] as org.jetbrains.kotlinx.dataframe.DataColumn<kotlin.Int>
            val org.jetbrains.kotlinx.dataframe.DataRow<`Other advanced test`.Error>.code: kotlin.Int @JvmName("Error_code") get() = this["code"] as kotlin.Int
            val org.jetbrains.kotlinx.dataframe.ColumnsContainer<`Other advanced test`.Error?>.code: org.jetbrains.kotlinx.dataframe.DataColumn<kotlin.Int?> @JvmName("NullableError_code") get() = this["code"] as org.jetbrains.kotlinx.dataframe.DataColumn<kotlin.Int?>
            val org.jetbrains.kotlinx.dataframe.DataRow<`Other advanced test`.Error?>.code: kotlin.Int? @JvmName("NullableError_code") get() = this["code"] as kotlin.Int?
            val org.jetbrains.kotlinx.dataframe.ColumnsContainer<`Other advanced test`.Error>.ints: org.jetbrains.kotlinx.dataframe.columns.ColumnGroup<`Other advanced test`.IntList?> @JvmName("Error_ints") get() = this["ints"] as org.jetbrains.kotlinx.dataframe.columns.ColumnGroup<`Other advanced test`.IntList?>
            val org.jetbrains.kotlinx.dataframe.DataRow<`Other advanced test`.Error>.ints: org.jetbrains.kotlinx.dataframe.DataRow<`Other advanced test`.IntList?> @JvmName("Error_ints") get() = this["ints"] as org.jetbrains.kotlinx.dataframe.DataRow<`Other advanced test`.IntList?>
            val org.jetbrains.kotlinx.dataframe.ColumnsContainer<`Other advanced test`.Error?>.ints: org.jetbrains.kotlinx.dataframe.columns.ColumnGroup<`Other advanced test`.IntList?> @JvmName("NullableError_ints") get() = this["ints"] as org.jetbrains.kotlinx.dataframe.columns.ColumnGroup<`Other advanced test`.IntList?>
            val org.jetbrains.kotlinx.dataframe.DataRow<`Other advanced test`.Error?>.ints: org.jetbrains.kotlinx.dataframe.DataRow<`Other advanced test`.IntList?> @JvmName("NullableError_ints") get() = this["ints"] as org.jetbrains.kotlinx.dataframe.DataRow<`Other advanced test`.IntList?>
            val org.jetbrains.kotlinx.dataframe.ColumnsContainer<`Other advanced test`.Error>.message: org.jetbrains.kotlinx.dataframe.DataColumn<kotlin.String> @JvmName("Error_message") get() = this["message"] as org.jetbrains.kotlinx.dataframe.DataColumn<kotlin.String>
            val org.jetbrains.kotlinx.dataframe.DataRow<`Other advanced test`.Error>.message: kotlin.String @JvmName("Error_message") get() = this["message"] as kotlin.String
            val org.jetbrains.kotlinx.dataframe.ColumnsContainer<`Other advanced test`.Error?>.message: org.jetbrains.kotlinx.dataframe.DataColumn<kotlin.String?> @JvmName("NullableError_message") get() = this["message"] as org.jetbrains.kotlinx.dataframe.DataColumn<kotlin.String?>
            val org.jetbrains.kotlinx.dataframe.DataRow<`Other advanced test`.Error?>.message: kotlin.String? @JvmName("NullableError_message") get() = this["message"] as kotlin.String?
            val org.jetbrains.kotlinx.dataframe.ColumnsContainer<`Other advanced test`.Error>.objectWithAdditional: org.jetbrains.kotlinx.dataframe.DataColumn<org.jetbrains.kotlinx.dataframe.DataFrame<`Other advanced test`.ObjectWithAdditionalProperties>> @JvmName("Error_objectWithAdditional") get() = this["objectWithAdditional"] as org.jetbrains.kotlinx.dataframe.DataColumn<org.jetbrains.kotlinx.dataframe.DataFrame<`Other advanced test`.ObjectWithAdditionalProperties>>
            val org.jetbrains.kotlinx.dataframe.DataRow<`Other advanced test`.Error>.objectWithAdditional: org.jetbrains.kotlinx.dataframe.DataFrame<`Other advanced test`.ObjectWithAdditionalProperties> @JvmName("Error_objectWithAdditional") get() = this["objectWithAdditional"] as org.jetbrains.kotlinx.dataframe.DataFrame<`Other advanced test`.ObjectWithAdditionalProperties>
            val org.jetbrains.kotlinx.dataframe.ColumnsContainer<`Other advanced test`.Error?>.objectWithAdditional: org.jetbrains.kotlinx.dataframe.DataColumn<org.jetbrains.kotlinx.dataframe.DataFrame<`Other advanced test`.ObjectWithAdditionalProperties?>> @JvmName("NullableError_objectWithAdditional") get() = this["objectWithAdditional"] as org.jetbrains.kotlinx.dataframe.DataColumn<org.jetbrains.kotlinx.dataframe.DataFrame<`Other advanced test`.ObjectWithAdditionalProperties?>>
            val org.jetbrains.kotlinx.dataframe.DataRow<`Other advanced test`.Error?>.objectWithAdditional: org.jetbrains.kotlinx.dataframe.DataFrame<`Other advanced test`.ObjectWithAdditionalProperties?> @JvmName("NullableError_objectWithAdditional") get() = this["objectWithAdditional"] as org.jetbrains.kotlinx.dataframe.DataFrame<`Other advanced test`.ObjectWithAdditionalProperties?>
            val org.jetbrains.kotlinx.dataframe.ColumnsContainer<`Other advanced test`.Error>.objectWithAdditional2: org.jetbrains.kotlinx.dataframe.DataColumn<org.jetbrains.kotlinx.dataframe.DataFrame<`Other advanced test`.ObjectWithAdditional2?>> @JvmName("Error_objectWithAdditional2") get() = this["objectWithAdditional2"] as org.jetbrains.kotlinx.dataframe.DataColumn<org.jetbrains.kotlinx.dataframe.DataFrame<`Other advanced test`.ObjectWithAdditional2?>>
            val org.jetbrains.kotlinx.dataframe.DataRow<`Other advanced test`.Error>.objectWithAdditional2: org.jetbrains.kotlinx.dataframe.DataFrame<`Other advanced test`.ObjectWithAdditional2?> @JvmName("Error_objectWithAdditional2") get() = this["objectWithAdditional2"] as org.jetbrains.kotlinx.dataframe.DataFrame<`Other advanced test`.ObjectWithAdditional2?>
            val org.jetbrains.kotlinx.dataframe.ColumnsContainer<`Other advanced test`.Error?>.objectWithAdditional2: org.jetbrains.kotlinx.dataframe.DataColumn<org.jetbrains.kotlinx.dataframe.DataFrame<`Other advanced test`.ObjectWithAdditional2?>> @JvmName("NullableError_objectWithAdditional2") get() = this["objectWithAdditional2"] as org.jetbrains.kotlinx.dataframe.DataColumn<org.jetbrains.kotlinx.dataframe.DataFrame<`Other advanced test`.ObjectWithAdditional2?>>
            val org.jetbrains.kotlinx.dataframe.DataRow<`Other advanced test`.Error?>.objectWithAdditional2: org.jetbrains.kotlinx.dataframe.DataFrame<`Other advanced test`.ObjectWithAdditional2?> @JvmName("NullableError_objectWithAdditional2") get() = this["objectWithAdditional2"] as org.jetbrains.kotlinx.dataframe.DataFrame<`Other advanced test`.ObjectWithAdditional2?>
            val org.jetbrains.kotlinx.dataframe.ColumnsContainer<`Other advanced test`.Error>.objectWithAdditional3: org.jetbrains.kotlinx.dataframe.DataColumn<org.jetbrains.kotlinx.dataframe.DataFrame<`Other advanced test`.ObjectWithAdditional3>> @JvmName("Error_objectWithAdditional3") get() = this["objectWithAdditional3"] as org.jetbrains.kotlinx.dataframe.DataColumn<org.jetbrains.kotlinx.dataframe.DataFrame<`Other advanced test`.ObjectWithAdditional3>>
            val org.jetbrains.kotlinx.dataframe.DataRow<`Other advanced test`.Error>.objectWithAdditional3: org.jetbrains.kotlinx.dataframe.DataFrame<`Other advanced test`.ObjectWithAdditional3> @JvmName("Error_objectWithAdditional3") get() = this["objectWithAdditional3"] as org.jetbrains.kotlinx.dataframe.DataFrame<`Other advanced test`.ObjectWithAdditional3>
            val org.jetbrains.kotlinx.dataframe.ColumnsContainer<`Other advanced test`.Error?>.objectWithAdditional3: org.jetbrains.kotlinx.dataframe.DataColumn<org.jetbrains.kotlinx.dataframe.DataFrame<`Other advanced test`.ObjectWithAdditional3?>> @JvmName("NullableError_objectWithAdditional3") get() = this["objectWithAdditional3"] as org.jetbrains.kotlinx.dataframe.DataColumn<org.jetbrains.kotlinx.dataframe.DataFrame<`Other advanced test`.ObjectWithAdditional3?>>
            val org.jetbrains.kotlinx.dataframe.DataRow<`Other advanced test`.Error?>.objectWithAdditional3: org.jetbrains.kotlinx.dataframe.DataFrame<`Other advanced test`.ObjectWithAdditional3?> @JvmName("NullableError_objectWithAdditional3") get() = this["objectWithAdditional3"] as org.jetbrains.kotlinx.dataframe.DataFrame<`Other advanced test`.ObjectWithAdditional3?>
            val org.jetbrains.kotlinx.dataframe.ColumnsContainer<`Other advanced test`.Error>.objectWithAdditionalList: org.jetbrains.kotlinx.dataframe.DataColumn<kotlin.collections.List<org.jetbrains.kotlinx.dataframe.DataFrame<`Other advanced test`.ObjectWithAdditionalProperties>>?> @JvmName("Error_objectWithAdditionalList") get() = this["objectWithAdditionalList"] as org.jetbrains.kotlinx.dataframe.DataColumn<kotlin.collections.List<org.jetbrains.kotlinx.dataframe.DataFrame<`Other advanced test`.ObjectWithAdditionalProperties>>?>
            val org.jetbrains.kotlinx.dataframe.DataRow<`Other advanced test`.Error>.objectWithAdditionalList: kotlin.collections.List<org.jetbrains.kotlinx.dataframe.DataFrame<`Other advanced test`.ObjectWithAdditionalProperties>>? @JvmName("Error_objectWithAdditionalList") get() = this["objectWithAdditionalList"] as kotlin.collections.List<org.jetbrains.kotlinx.dataframe.DataFrame<`Other advanced test`.ObjectWithAdditionalProperties>>?
            val org.jetbrains.kotlinx.dataframe.ColumnsContainer<`Other advanced test`.Error?>.objectWithAdditionalList: org.jetbrains.kotlinx.dataframe.DataColumn<kotlin.collections.List<org.jetbrains.kotlinx.dataframe.DataFrame<`Other advanced test`.ObjectWithAdditionalProperties>>?> @JvmName("NullableError_objectWithAdditionalList") get() = this["objectWithAdditionalList"] as org.jetbrains.kotlinx.dataframe.DataColumn<kotlin.collections.List<org.jetbrains.kotlinx.dataframe.DataFrame<`Other advanced test`.ObjectWithAdditionalProperties>>?>
            val org.jetbrains.kotlinx.dataframe.DataRow<`Other advanced test`.Error?>.objectWithAdditionalList: kotlin.collections.List<org.jetbrains.kotlinx.dataframe.DataFrame<`Other advanced test`.ObjectWithAdditionalProperties>>? @JvmName("NullableError_objectWithAdditionalList") get() = this["objectWithAdditionalList"] as kotlin.collections.List<org.jetbrains.kotlinx.dataframe.DataFrame<`Other advanced test`.ObjectWithAdditionalProperties>>?
            val org.jetbrains.kotlinx.dataframe.ColumnsContainer<`Other advanced test`.Error>.petRef: org.jetbrains.kotlinx.dataframe.columns.ColumnGroup<PetRef> @JvmName("Error_petRef") get() = this["petRef"] as org.jetbrains.kotlinx.dataframe.columns.ColumnGroup<PetRef>
            val org.jetbrains.kotlinx.dataframe.DataRow<`Other advanced test`.Error>.petRef: org.jetbrains.kotlinx.dataframe.DataRow<PetRef> @JvmName("Error_petRef") get() = this["petRef"] as org.jetbrains.kotlinx.dataframe.DataRow<PetRef>
            val org.jetbrains.kotlinx.dataframe.ColumnsContainer<`Other advanced test`.Error?>.petRef: org.jetbrains.kotlinx.dataframe.columns.ColumnGroup<PetRef?> @JvmName("NullableError_petRef") get() = this["petRef"] as org.jetbrains.kotlinx.dataframe.columns.ColumnGroup<PetRef?>
            val org.jetbrains.kotlinx.dataframe.DataRow<`Other advanced test`.Error?>.petRef: org.jetbrains.kotlinx.dataframe.DataRow<PetRef?> @JvmName("NullableError_petRef") get() = this["petRef"] as org.jetbrains.kotlinx.dataframe.DataRow<PetRef?>
            val org.jetbrains.kotlinx.dataframe.ColumnsContainer<`Other advanced test`.Error>.pets: org.jetbrains.kotlinx.dataframe.DataColumn<org.jetbrains.kotlinx.dataframe.DataFrame<kotlin.Any?>> @JvmName("Error_pets") get() = this["pets"] as org.jetbrains.kotlinx.dataframe.DataColumn<org.jetbrains.kotlinx.dataframe.DataFrame<kotlin.Any?>>
            val org.jetbrains.kotlinx.dataframe.DataRow<`Other advanced test`.Error>.pets: org.jetbrains.kotlinx.dataframe.DataFrame<kotlin.Any?> @JvmName("Error_pets") get() = this["pets"] as org.jetbrains.kotlinx.dataframe.DataFrame<kotlin.Any?>
            val org.jetbrains.kotlinx.dataframe.ColumnsContainer<`Other advanced test`.Error?>.pets: org.jetbrains.kotlinx.dataframe.DataColumn<org.jetbrains.kotlinx.dataframe.DataFrame<kotlin.Any?>> @JvmName("NullableError_pets") get() = this["pets"] as org.jetbrains.kotlinx.dataframe.DataColumn<org.jetbrains.kotlinx.dataframe.DataFrame<kotlin.Any?>>
            val org.jetbrains.kotlinx.dataframe.DataRow<`Other advanced test`.Error?>.pets: org.jetbrains.kotlinx.dataframe.DataFrame<kotlin.Any?> @JvmName("NullableError_pets") get() = this["pets"] as org.jetbrains.kotlinx.dataframe.DataFrame<kotlin.Any?>
            val org.jetbrains.kotlinx.dataframe.ColumnsContainer<`Other advanced test`.ObjectWithAdditional2>.`value`: org.jetbrains.kotlinx.dataframe.DataColumn<kotlin.Any> @JvmName("ObjectWithAdditional2_value") get() = this["value"] as org.jetbrains.kotlinx.dataframe.DataColumn<kotlin.Any>
            val org.jetbrains.kotlinx.dataframe.DataRow<`Other advanced test`.ObjectWithAdditional2>.`value`: kotlin.Any @JvmName("ObjectWithAdditional2_value") get() = this["value"] as kotlin.Any
            val org.jetbrains.kotlinx.dataframe.ColumnsContainer<`Other advanced test`.ObjectWithAdditional2?>.`value`: org.jetbrains.kotlinx.dataframe.DataColumn<kotlin.Any?> @JvmName("NullableObjectWithAdditional2_value") get() = this["value"] as org.jetbrains.kotlinx.dataframe.DataColumn<kotlin.Any?>
            val org.jetbrains.kotlinx.dataframe.DataRow<`Other advanced test`.ObjectWithAdditional2?>.`value`: kotlin.Any? @JvmName("NullableObjectWithAdditional2_value") get() = this["value"] as kotlin.Any?
            val org.jetbrains.kotlinx.dataframe.ColumnsContainer<`Other advanced test`.ObjectWithAdditional2>.key: org.jetbrains.kotlinx.dataframe.DataColumn<kotlin.String> @JvmName("ObjectWithAdditional2_key") get() = this["key"] as org.jetbrains.kotlinx.dataframe.DataColumn<kotlin.String>
            val org.jetbrains.kotlinx.dataframe.DataRow<`Other advanced test`.ObjectWithAdditional2>.key: kotlin.String @JvmName("ObjectWithAdditional2_key") get() = this["key"] as kotlin.String
            val org.jetbrains.kotlinx.dataframe.ColumnsContainer<`Other advanced test`.ObjectWithAdditional2?>.key: org.jetbrains.kotlinx.dataframe.DataColumn<kotlin.String?> @JvmName("NullableObjectWithAdditional2_key") get() = this["key"] as org.jetbrains.kotlinx.dataframe.DataColumn<kotlin.String?>
            val org.jetbrains.kotlinx.dataframe.DataRow<`Other advanced test`.ObjectWithAdditional2?>.key: kotlin.String? @JvmName("NullableObjectWithAdditional2_key") get() = this["key"] as kotlin.String?
            val org.jetbrains.kotlinx.dataframe.ColumnsContainer<`Other advanced test`.ObjectWithAdditional3>.`value`: org.jetbrains.kotlinx.dataframe.DataColumn<kotlin.Any?> @JvmName("ObjectWithAdditional3_value") get() = this["value"] as org.jetbrains.kotlinx.dataframe.DataColumn<kotlin.Any?>
            val org.jetbrains.kotlinx.dataframe.DataRow<`Other advanced test`.ObjectWithAdditional3>.`value`: kotlin.Any? @JvmName("ObjectWithAdditional3_value") get() = this["value"] as kotlin.Any?
            val org.jetbrains.kotlinx.dataframe.ColumnsContainer<`Other advanced test`.ObjectWithAdditional3?>.`value`: org.jetbrains.kotlinx.dataframe.DataColumn<kotlin.Any?> @JvmName("NullableObjectWithAdditional3_value") get() = this["value"] as org.jetbrains.kotlinx.dataframe.DataColumn<kotlin.Any?>
            val org.jetbrains.kotlinx.dataframe.DataRow<`Other advanced test`.ObjectWithAdditional3?>.`value`: kotlin.Any? @JvmName("NullableObjectWithAdditional3_value") get() = this["value"] as kotlin.Any?
            val org.jetbrains.kotlinx.dataframe.ColumnsContainer<`Other advanced test`.ObjectWithAdditional3>.key: org.jetbrains.kotlinx.dataframe.DataColumn<kotlin.String> @JvmName("ObjectWithAdditional3_key") get() = this["key"] as org.jetbrains.kotlinx.dataframe.DataColumn<kotlin.String>
            val org.jetbrains.kotlinx.dataframe.DataRow<`Other advanced test`.ObjectWithAdditional3>.key: kotlin.String @JvmName("ObjectWithAdditional3_key") get() = this["key"] as kotlin.String
            val org.jetbrains.kotlinx.dataframe.ColumnsContainer<`Other advanced test`.ObjectWithAdditional3?>.key: org.jetbrains.kotlinx.dataframe.DataColumn<kotlin.String?> @JvmName("NullableObjectWithAdditional3_key") get() = this["key"] as org.jetbrains.kotlinx.dataframe.DataColumn<kotlin.String?>
            val org.jetbrains.kotlinx.dataframe.DataRow<`Other advanced test`.ObjectWithAdditional3?>.key: kotlin.String? @JvmName("NullableObjectWithAdditional3_key") get() = this["key"] as kotlin.String?
            val org.jetbrains.kotlinx.dataframe.ColumnsContainer<`Other advanced test`.ErrorHolder>.errors: org.jetbrains.kotlinx.dataframe.DataColumn<org.jetbrains.kotlinx.dataframe.DataFrame<`Other advanced test`.Error>> @JvmName("ErrorHolder_errors") get() = this["errors"] as org.jetbrains.kotlinx.dataframe.DataColumn<org.jetbrains.kotlinx.dataframe.DataFrame<`Other advanced test`.Error>>
            val org.jetbrains.kotlinx.dataframe.DataRow<`Other advanced test`.ErrorHolder>.errors: org.jetbrains.kotlinx.dataframe.DataFrame<`Other advanced test`.Error> @JvmName("ErrorHolder_errors") get() = this["errors"] as org.jetbrains.kotlinx.dataframe.DataFrame<`Other advanced test`.Error>
            val org.jetbrains.kotlinx.dataframe.ColumnsContainer<`Other advanced test`.ErrorHolder?>.errors: org.jetbrains.kotlinx.dataframe.DataColumn<org.jetbrains.kotlinx.dataframe.DataFrame<`Other advanced test`.Error?>> @JvmName("NullableErrorHolder_errors") get() = this["errors"] as org.jetbrains.kotlinx.dataframe.DataColumn<org.jetbrains.kotlinx.dataframe.DataFrame<`Other advanced test`.Error?>>
            val org.jetbrains.kotlinx.dataframe.DataRow<`Other advanced test`.ErrorHolder?>.errors: org.jetbrains.kotlinx.dataframe.DataFrame<`Other advanced test`.Error?> @JvmName("NullableErrorHolder_errors") get() = this["errors"] as org.jetbrains.kotlinx.dataframe.DataFrame<`Other advanced test`.Error?>
        """.trimLines()

        code shouldBe s
    }

    @Test
    fun `Other advanced test`() {
        val fullFunctionName = ValidFieldName.of(::`Other advanced test`.name)
        val functionName = fullFunctionName.quotedIfNeeded
        val code = execGeneratedCode(advancedExample, fullFunctionName.unquoted)
            .trimLines()

        @Language("kt")
        val res1 = execRaw(
            "$functionName.Pet.readJsonStr(\"\"\"$advancedData\"\"\").filter { petType == \"Cat\" }.convertTo<$functionName.Cat>(ExcessiveColumns.Remove)",
        ) as AnyFrame
        val res1Schema = res1.schema()

        @Language("kts")
        val res2 = execRaw(
            "$functionName.Pet.readJsonStr(\"\"\"$advancedData\"\"\").filter { petType == \"Dog\" }.convertTo<$functionName.Dog>(ExcessiveColumns.Remove)",
        ) as AnyFrame
        val res2Schema = res2.schema()

        @Language("kts")
        val res3 = execRaw(
            "$functionName.Error.readJsonStr(\"\"\"$advancedErrorData\"\"\")",
        ) as AnyFrame
        val res3Schema = res3.schema()

        @Language("kts")
        val res4 = execRaw(
            "$functionName.ErrorHolder.readJsonStr(\"\"\"$advancedErrorHolderData\"\"\")",
        ) as AnyFrame
        val res4Schema = res4.schema()
    }

    @Test
    fun `Apis guru Test`() {
        val fullFunctionName = ValidFieldName.of(::`Apis guru Test`.name)
        val functionName = fullFunctionName.quotedIfNeeded
        val code = execGeneratedCode(apiGuruYaml, fullFunctionName.unquoted)

        val apiGuruDataTripleQuote = "\"\"\"${apiGuruData.replace("$", "\${'$'}")}\"\"\""

        @Language("kts")
        val df = execRaw(
            """
            $functionName.APIs.readJsonStr($apiGuruDataTripleQuote)
                .filter {
                    value.versions.value.any {
                        (updated ?: added).year > 2019
                    }
                }
            """.trimIndent(),
        ) as AnyFrame

        df.isNotEmpty().shouldBeTrue()
    }

    @Test
    fun `MLC Test 1`() {
        val code = execGeneratedCode(mlcYaml, ::`MLC Test 1`.name)
        println(code)

        val mlcLocationsWithPeopleDataTripleQuote = "\"\"\"${mlcLocationsWithPeopleData.replace("$", "\${'$'}")}\"\"\""

        @Language("kts")
        val df1 = execRaw(
            """
            `${::`MLC Test 1`.name}`.LocationsWithPeople.readJsonStr($mlcLocationsWithPeopleDataTripleQuote)
            .also { it.print() }
            """.trimIndent(),
        ) as AnyFrame

        df1.isNotEmpty().shouldBeTrue()
    }

    @Test
    fun `MLC Test 2`() {
        val code = execGeneratedCode(mlcYaml, ::`MLC Test 2`.name)
        println(code)

        val mlcPeopleWithLocationDataTripleQuote = "\"\"\"${mlcPeopleWithLocationData.replace("$", "\${'$'}")}\"\"\""

        @Language("kts")
        val df2 = execRaw(
            """
            `${::`MLC Test 2`.name}`.PeopleWithLocation.readJsonStr($mlcPeopleWithLocationDataTripleQuote)
            .also { it.print() }
            """.trimIndent(),
        ) as AnyFrame

        df2.isNotEmpty().shouldBeTrue()
    }

    @Suppress("ktlint:standard:backing-property-naming")
    @Test
    fun `Jupyter importDataSchema`() {
        val filePath = apiGuruYaml.absolutePath.let {
            if (separatorChar == '\\') {
                it.replace("\\", "\\\\")
            } else {
                it
            }
        }

        @Language("kts")
        val _1 = execRaw(
            """
            val ApiGuru = importDataSchema(File("$filePath"))
            """.trimIndent(),
        )

        val apiGuruDataTripleQuote = "\"\"\"${apiGuruData.replace("$", "\${'$'}")}\"\"\""

        @Language("kts")
        val _2 = execRaw(
            """
            val df = ApiGuru.APIs.readJsonStr($apiGuruDataTripleQuote)
            df
            """.trimIndent(),
        ) as AnyFrame

        println(_2)

        @Language("kts")
        val _3 = execRaw(
            """
            df.filter {
              value.versions.value.any {
                (updated ?: added).year >= 2021
              }
            }
            """.trimIndent(),
        ) as AnyFrame
    }

    private fun String.trimLines(): String = trim().removeSurrounding("\n").lines().joinToString("\n") { it.trim() }
}<|MERGE_RESOLUTION|>--- conflicted
+++ resolved
@@ -22,12 +22,11 @@
     private val additionalImports = openApi.createDefaultReadMethod().additionalImports.joinToString("\n")
 
     private fun execGeneratedCode(code: Code): Code {
-        @Language("kts")
-        val res1 = execRendered(
+        @Language("kts") val res1 = execRendered(
             """
             $additionalImports
             $code
-            """.trimLines(),
+            """.trimLines()
         )
         return code
     }
@@ -105,8 +104,7 @@
         val functionName = fullFunctionName.quotedIfNeeded
         val code = execGeneratedCode(file, fullFunctionName.unquoted).trimLines()
 
-        @Language("kt")
-        val petInterface = """
+        @Language("kt") val petInterface = """
             @DataSchema(isOpen = false)
             interface Pet {
                 val id: kotlin.Long
@@ -117,8 +115,7 @@
 
         code should haveSubstring(petInterface)
 
-        @Language("kt")
-        val petExtensions = """
+        @Language("kt") val petExtensions = """
             val org.jetbrains.kotlinx.dataframe.ColumnsContainer<$functionName.Pet>.id: org.jetbrains.kotlinx.dataframe.DataColumn<kotlin.Long> @JvmName("Pet_id") get() = this["id"] as org.jetbrains.kotlinx.dataframe.DataColumn<kotlin.Long>
             val org.jetbrains.kotlinx.dataframe.DataRow<$functionName.Pet>.id: kotlin.Long @JvmName("Pet_id") get() = this["id"] as kotlin.Long
             val org.jetbrains.kotlinx.dataframe.ColumnsContainer<$functionName.Pet?>.id: org.jetbrains.kotlinx.dataframe.DataColumn<kotlin.Long?> @JvmName("NullablePet_id") get() = this["id"] as org.jetbrains.kotlinx.dataframe.DataColumn<kotlin.Long?>
@@ -135,15 +132,13 @@
 
         code should haveSubstring(petExtensions)
 
-        @Language("kt")
-        val petsTypeAlias = """
+        @Language("kt") val petsTypeAlias = """
             typealias Pets = org.jetbrains.kotlinx.dataframe.DataFrame<$functionName.Pet>
         """.trimLines()
 
         code should haveSubstring(petsTypeAlias)
 
-        @Language("kt")
-        val errorInterface = """
+        @Language("kt") val errorInterface = """
             @DataSchema(isOpen = false)
             interface Error {
                 val code: kotlin.Int
@@ -153,8 +148,7 @@
 
         code should haveSubstring(errorInterface)
 
-        @Language("kt")
-        val errorExtensions = """
+        @Language("kt") val errorExtensions = """
             val org.jetbrains.kotlinx.dataframe.ColumnsContainer<$functionName.Error>.code: org.jetbrains.kotlinx.dataframe.DataColumn<kotlin.Int> @JvmName("Error_code") get() = this["code"] as org.jetbrains.kotlinx.dataframe.DataColumn<kotlin.Int>
             val org.jetbrains.kotlinx.dataframe.DataRow<$functionName.Error>.code: kotlin.Int @JvmName("Error_code") get() = this["code"] as kotlin.Int
             val org.jetbrains.kotlinx.dataframe.ColumnsContainer<$functionName.Error?>.code: org.jetbrains.kotlinx.dataframe.DataColumn<kotlin.Int?> @JvmName("NullableError_code") get() = this["code"] as org.jetbrains.kotlinx.dataframe.DataColumn<kotlin.Int?>
@@ -167,8 +161,7 @@
 
         code should haveSubstring(errorExtensions)
 
-        @Language("kts")
-        val res2 = execRaw("$functionName.Pet.readJsonStr($somePetsTripleQuotes)") as AnyFrame
+        @Language("kts") val res2 = execRaw("$functionName.Pet.readJsonStr($somePetsTripleQuotes)") as AnyFrame
     }
 
     @Test
@@ -191,8 +184,7 @@
             name = fullFunctionName.unquoted,
         ).trimLines()
 
-        @Language("kts")
-        val statusInterface = """
+        @Language("kts") val statusInterface = """
             enum class Status(override val value: kotlin.String) : org.jetbrains.kotlinx.dataframe.api.DataSchemaEnum {
                 PLACED("placed"),
                 APPROVED("approved"),
@@ -202,8 +194,7 @@
 
         code should haveSubstring(statusInterface)
 
-        @Language("kt")
-        val orderInterface = """
+        @Language("kt") val orderInterface = """
             @DataSchema(isOpen = false)
             interface Order {
                 val id: kotlin.Long?
@@ -217,8 +208,7 @@
 
         code should haveSubstring(orderInterface)
 
-        @Language("kt")
-        val customerInterface = """
+        @Language("kt") val customerInterface = """
             @DataSchema(isOpen = false)
             interface Customer {
                 val id: kotlin.Long?
@@ -229,8 +219,7 @@
 
         code should haveSubstring(customerInterface)
 
-        @Language("kt")
-        val customerExtensions = """
+        @Language("kt") val customerExtensions = """
             val org.jetbrains.kotlinx.dataframe.ColumnsContainer<$functionName.Customer>.address: org.jetbrains.kotlinx.dataframe.DataColumn<org.jetbrains.kotlinx.dataframe.DataFrame<$functionName.Address?>> @JvmName("Customer_address") get() = this["address"] as org.jetbrains.kotlinx.dataframe.DataColumn<org.jetbrains.kotlinx.dataframe.DataFrame<$functionName.Address?>>
             val org.jetbrains.kotlinx.dataframe.DataRow<$functionName.Customer>.address: org.jetbrains.kotlinx.dataframe.DataFrame<$functionName.Address?> @JvmName("Customer_address") get() = this["address"] as org.jetbrains.kotlinx.dataframe.DataFrame<$functionName.Address?>
             val org.jetbrains.kotlinx.dataframe.ColumnsContainer<$functionName.Customer?>.address: org.jetbrains.kotlinx.dataframe.DataColumn<org.jetbrains.kotlinx.dataframe.DataFrame<$functionName.Address?>> @JvmName("NullableCustomer_address") get() = this["address"] as org.jetbrains.kotlinx.dataframe.DataColumn<org.jetbrains.kotlinx.dataframe.DataFrame<$functionName.Address?>>
@@ -247,8 +236,7 @@
 
         code should haveSubstring(customerExtensions)
 
-        @Language("kt")
-        val orderExtensions = """
+        @Language("kt") val orderExtensions = """
             val org.jetbrains.kotlinx.dataframe.ColumnsContainer<$functionName.Order>.complete: org.jetbrains.kotlinx.dataframe.DataColumn<kotlin.Boolean?> @JvmName("Order_complete") get() = this["complete"] as org.jetbrains.kotlinx.dataframe.DataColumn<kotlin.Boolean?>
             val org.jetbrains.kotlinx.dataframe.DataRow<$functionName.Order>.complete: kotlin.Boolean? @JvmName("Order_complete") get() = this["complete"] as kotlin.Boolean?
             val org.jetbrains.kotlinx.dataframe.ColumnsContainer<$functionName.Order?>.complete: org.jetbrains.kotlinx.dataframe.DataColumn<kotlin.Boolean?> @JvmName("NullableOrder_complete") get() = this["complete"] as org.jetbrains.kotlinx.dataframe.DataColumn<kotlin.Boolean?>
@@ -277,8 +265,7 @@
 
         code should haveSubstring(orderExtensions)
 
-        @Language("kt")
-        val addressInterface = """
+        @Language("kt") val addressInterface = """
             @DataSchema(isOpen = false)
             interface Address {
                 val street: kotlin.String?
@@ -290,8 +277,7 @@
 
         code should haveSubstring(addressInterface)
 
-        @Language("kt")
-        val addressExtensions = """
+        @Language("kt") val addressExtensions = """
             val org.jetbrains.kotlinx.dataframe.ColumnsContainer<$functionName.Address>.city: org.jetbrains.kotlinx.dataframe.DataColumn<kotlin.String?> @JvmName("Address_city") get() = this["city"] as org.jetbrains.kotlinx.dataframe.DataColumn<kotlin.String?>
             val org.jetbrains.kotlinx.dataframe.DataRow<$functionName.Address>.city: kotlin.String? @JvmName("Address_city") get() = this["city"] as kotlin.String?
             val org.jetbrains.kotlinx.dataframe.ColumnsContainer<$functionName.Address?>.city: org.jetbrains.kotlinx.dataframe.DataColumn<kotlin.String?> @JvmName("NullableAddress_city") get() = this["city"] as org.jetbrains.kotlinx.dataframe.DataColumn<kotlin.String?>
@@ -312,8 +298,7 @@
 
         code should haveSubstring(addressExtensions)
 
-        @Language("kt")
-        val categoryInterface = """
+        @Language("kt") val categoryInterface = """
             @DataSchema(isOpen = false)
             interface Category {
                 val id: kotlin.Long?
@@ -323,8 +308,7 @@
 
         code should haveSubstring(categoryInterface)
 
-        @Language("kt")
-        val categoryExtensions = """
+        @Language("kt") val categoryExtensions = """
             val org.jetbrains.kotlinx.dataframe.ColumnsContainer<$functionName.Category>.id: org.jetbrains.kotlinx.dataframe.DataColumn<kotlin.Long?> @JvmName("Category_id") get() = this["id"] as org.jetbrains.kotlinx.dataframe.DataColumn<kotlin.Long?>
             val org.jetbrains.kotlinx.dataframe.DataRow<$functionName.Category>.id: kotlin.Long? @JvmName("Category_id") get() = this["id"] as kotlin.Long?
             val org.jetbrains.kotlinx.dataframe.ColumnsContainer<$functionName.Category?>.id: org.jetbrains.kotlinx.dataframe.DataColumn<kotlin.Long?> @JvmName("NullableCategory_id") get() = this["id"] as org.jetbrains.kotlinx.dataframe.DataColumn<kotlin.Long?>
@@ -337,8 +321,7 @@
 
         code should haveSubstring(categoryExtensions)
 
-        @Language("kt")
-        val userInterface = """
+        @Language("kt") val userInterface = """
             @DataSchema(isOpen = false)
             interface User {
                 val id: kotlin.Long?
@@ -354,8 +337,7 @@
 
         code should haveSubstring(userInterface)
 
-        @Language("kt")
-        val userExtensions = """
+        @Language("kt") val userExtensions = """
             val org.jetbrains.kotlinx.dataframe.ColumnsContainer<$functionName.User>.email: org.jetbrains.kotlinx.dataframe.DataColumn<kotlin.String?> @JvmName("User_email") get() = this["email"] as org.jetbrains.kotlinx.dataframe.DataColumn<kotlin.String?>
             val org.jetbrains.kotlinx.dataframe.DataRow<$functionName.User>.email: kotlin.String? @JvmName("User_email") get() = this["email"] as kotlin.String?
             val org.jetbrains.kotlinx.dataframe.ColumnsContainer<$functionName.User?>.email: org.jetbrains.kotlinx.dataframe.DataColumn<kotlin.String?> @JvmName("NullableUser_email") get() = this["email"] as org.jetbrains.kotlinx.dataframe.DataColumn<kotlin.String?>
@@ -392,8 +374,7 @@
 
         code should haveSubstring(userExtensions)
 
-        @Language("kt")
-        val tagInterface = """
+        @Language("kt") val tagInterface = """
             @DataSchema(isOpen = false)
             interface Tag {
                 val id: kotlin.Long?
@@ -403,8 +384,7 @@
 
         code should haveSubstring(tagInterface)
 
-        @Language("kt")
-        val status1Enum = """
+        @Language("kt") val status1Enum = """
             enum class Status1(override val value: kotlin.String) : org.jetbrains.kotlinx.dataframe.api.DataSchemaEnum {
                 AVAILABLE("available"),
                 PENDING("pending"),
@@ -414,9 +394,7 @@
 
         code should haveSubstring(status1Enum)
 
-        // category is a single other object, photoUrls is a primitive array, tags is a nullable array of objects
-        @Language("kt")
-        val petInterface = """
+        @Language("kt") val petInterface = """
             @DataSchema(isOpen = false)
             interface Pet {
                 val id: kotlin.Long?
@@ -426,12 +404,11 @@
                 val tags: org.jetbrains.kotlinx.dataframe.DataFrame<$functionName.Tag?>
                 val status: $functionName.Status1?
                 public companion object {
-        """.trimLines()
+        """.trimLines() // category is a single other object, photoUrls is a primitive array, tags is a nullable array of objects
 
         code should haveSubstring(petInterface)
 
-        @Language("kt")
-        val petExtensions = """
+        @Language("kt") val petExtensions = """
             val org.jetbrains.kotlinx.dataframe.ColumnsContainer<$functionName.Pet>.category: org.jetbrains.kotlinx.dataframe.columns.ColumnGroup<$functionName.Category?> @JvmName("Pet_category") get() = this["category"] as org.jetbrains.kotlinx.dataframe.columns.ColumnGroup<$functionName.Category?>
             val org.jetbrains.kotlinx.dataframe.DataRow<$functionName.Pet>.category: org.jetbrains.kotlinx.dataframe.DataRow<$functionName.Category?> @JvmName("Pet_category") get() = this["category"] as org.jetbrains.kotlinx.dataframe.DataRow<$functionName.Category?>
             val org.jetbrains.kotlinx.dataframe.ColumnsContainer<$functionName.Pet?>.category: org.jetbrains.kotlinx.dataframe.columns.ColumnGroup<$functionName.Category?> @JvmName("NullablePet_category") get() = this["category"] as org.jetbrains.kotlinx.dataframe.columns.ColumnGroup<$functionName.Category?>
@@ -460,8 +437,7 @@
 
         code should haveSubstring(petExtensions)
 
-        @Language("kt")
-        val apiResponseInterface = """
+        @Language("kt") val apiResponseInterface = """
             @DataSchema(isOpen = false)
             interface ApiResponse {
                 val code: kotlin.Int?
@@ -472,8 +448,7 @@
 
         code should haveSubstring(apiResponseInterface)
 
-        @Language("kt")
-        val apiResponseExtensions = """
+        @Language("kt") val apiResponseExtensions = """
             val org.jetbrains.kotlinx.dataframe.ColumnsContainer<$functionName.ApiResponse>.code: org.jetbrains.kotlinx.dataframe.DataColumn<kotlin.Int?> @JvmName("ApiResponse_code") get() = this["code"] as org.jetbrains.kotlinx.dataframe.DataColumn<kotlin.Int?>
             val org.jetbrains.kotlinx.dataframe.DataRow<$functionName.ApiResponse>.code: kotlin.Int? @JvmName("ApiResponse_code") get() = this["code"] as kotlin.Int?
             val org.jetbrains.kotlinx.dataframe.ColumnsContainer<$functionName.ApiResponse?>.code: org.jetbrains.kotlinx.dataframe.DataColumn<kotlin.Int?> @JvmName("NullableApiResponse_code") get() = this["code"] as org.jetbrains.kotlinx.dataframe.DataColumn<kotlin.Int?>
@@ -490,17 +465,14 @@
 
         code should haveSubstring(apiResponseExtensions)
 
-        @Language("kts")
-        val res2 =
+        @Language("kts") val res2 =
             execRaw("$functionName.Pet.readJsonStr(\"\"\"$someAdvancedPetsData\"\"\")") as AnyFrame
 
-        @Language("kts")
-        val res3 =
+        @Language("kts") val res3 =
             execRaw("$functionName.Order.readJsonStr(\"\"\"$someAdvancedOrdersData\"\"\")") as AnyFrame
 
         shouldThrowAny {
-            @Language("kts")
-            val res4 =
+            @Language("kts") val res4 =
                 execRaw("$functionName.Order.readJsonStr(\"\"\"$someAdvancedFailingOrdersData\"\"\")") as AnyFrame
             res4
         }
@@ -517,29 +489,6 @@
         )
             .trimLines()
 
-<<<<<<< HEAD
-        @Language("kt")
-        val breedEnum = """
-            enum class Breed(override val value: kotlin.String) : org.jetbrains.kotlinx.dataframe.api.DataSchemaEnum {
-                DINGO("Dingo"),
-                HUSKY("Husky"),
-                RETRIEVER("Retriever"),
-                SHEPHERD("Shepherd");
-            }
-        """.trimLines()
-
-        code should haveSubstring(breedEnum)
-
-        @Language("kt")
-        val dogInterface = """
-            @DataSchema(isOpen = false)
-            interface Dog : $functionName.Pet {
-                override val tag: kotlin.String
-                val bark: kotlin.Boolean?
-                val breed: $functionName.Breed
-                public companion object {
-                    public val keyValuePaths: kotlin.collections.List<org.jetbrains.kotlinx.dataframe.api.JsonPath>
-=======
         @Language("kt") val s = """
             interface `Other advanced test` {
                 
@@ -562,7 +511,6 @@
                     val eyeColor: `Other advanced test`.EyeColor?
                     public companion object {
                       public val keyValuePaths: kotlin.collections.List<org.jetbrains.kotlinx.dataframe.api.JsonPath>
->>>>>>> 0896fa50
                         get() = listOf()
                 
                       public fun org.jetbrains.kotlinx.dataframe.DataFrame<*>.convertToPet(convertTo: org.jetbrains.kotlinx.dataframe.api.ConvertSchemaDsl<Pet>.() -> kotlin.Unit = {}): org.jetbrains.kotlinx.dataframe.DataFrame<Pet> = convertTo<Pet> { 
@@ -586,56 +534,6 @@
                           .readJsonStr(text, typeClashTactic = ANY_COLUMNS, keyValuePaths = keyValuePaths)
                           .convertToPet()
                     }
-<<<<<<< HEAD
-        """.trimLines() // tag is nullable in Pet but required in Dog
-
-        code should haveSubstring(dogInterface)
-
-        @Language("kt")
-        val dogExtensions = """
-            val org.jetbrains.kotlinx.dataframe.ColumnsContainer<$functionName.Dog>.bark: org.jetbrains.kotlinx.dataframe.DataColumn<kotlin.Boolean?> @JvmName("Dog_bark") get() = this["bark"] as org.jetbrains.kotlinx.dataframe.DataColumn<kotlin.Boolean?>
-            val org.jetbrains.kotlinx.dataframe.DataRow<$functionName.Dog>.bark: kotlin.Boolean? @JvmName("Dog_bark") get() = this["bark"] as kotlin.Boolean?
-            val org.jetbrains.kotlinx.dataframe.ColumnsContainer<$functionName.Dog?>.bark: org.jetbrains.kotlinx.dataframe.DataColumn<kotlin.Boolean?> @JvmName("NullableDog_bark") get() = this["bark"] as org.jetbrains.kotlinx.dataframe.DataColumn<kotlin.Boolean?>
-            val org.jetbrains.kotlinx.dataframe.DataRow<$functionName.Dog?>.bark: kotlin.Boolean? @JvmName("NullableDog_bark") get() = this["bark"] as kotlin.Boolean?
-            val org.jetbrains.kotlinx.dataframe.ColumnsContainer<$functionName.Dog>.breed: org.jetbrains.kotlinx.dataframe.DataColumn<$functionName.Breed> @JvmName("Dog_breed") get() = this["breed"] as org.jetbrains.kotlinx.dataframe.DataColumn<$functionName.Breed>
-            val org.jetbrains.kotlinx.dataframe.DataRow<$functionName.Dog>.breed: $functionName.Breed @JvmName("Dog_breed") get() = this["breed"] as $functionName.Breed
-            val org.jetbrains.kotlinx.dataframe.ColumnsContainer<$functionName.Dog?>.breed: org.jetbrains.kotlinx.dataframe.DataColumn<$functionName.Breed?> @JvmName("NullableDog_breed") get() = this["breed"] as org.jetbrains.kotlinx.dataframe.DataColumn<$functionName.Breed?>
-            val org.jetbrains.kotlinx.dataframe.DataRow<$functionName.Dog?>.breed: $functionName.Breed? @JvmName("NullableDog_breed") get() = this["breed"] as $functionName.Breed?
-            val org.jetbrains.kotlinx.dataframe.ColumnsContainer<$functionName.Dog>.tag: org.jetbrains.kotlinx.dataframe.DataColumn<kotlin.String> @JvmName("Dog_tag") get() = this["tag"] as org.jetbrains.kotlinx.dataframe.DataColumn<kotlin.String>
-            val org.jetbrains.kotlinx.dataframe.DataRow<$functionName.Dog>.tag: kotlin.String @JvmName("Dog_tag") get() = this["tag"] as kotlin.String
-            val org.jetbrains.kotlinx.dataframe.ColumnsContainer<$functionName.Dog?>.tag: org.jetbrains.kotlinx.dataframe.DataColumn<kotlin.String?> @JvmName("NullableDog_tag") get() = this["tag"] as org.jetbrains.kotlinx.dataframe.DataColumn<kotlin.String?>
-            val org.jetbrains.kotlinx.dataframe.DataRow<$functionName.Dog?>.tag: kotlin.String? @JvmName("NullableDog_tag") get() = this["tag"] as kotlin.String?
-        """.trimLines()
-
-        code should haveSubstring(dogExtensions)
-
-        // nullable enum, but taken care of in properties that use this enum
-        @Language("kt")
-        val breed1Enum = """
-            enum class Breed1(override val value: kotlin.String) : org.jetbrains.kotlinx.dataframe.api.DataSchemaEnum {
-                RAGDOLL("Ragdoll"),
-                SHORTHAIR("Shorthair"),
-                PERSIAN("Persian"),
-                MAINE_COON("Maine Coon"),
-                MAINE_COON_1("maine_coon"),
-                EMPTY_STRING(""),
-                `1`("1");
-            }
-        """.trimLines()
-
-        code should haveSubstring(breed1Enum)
-
-        // hunts is required but marked nullable, age is either integer or number, breed is nullable enum
-        @Language("kt")
-        val catInterface = """
-            @DataSchema(isOpen = false)
-            interface Cat : $functionName.Pet {
-                val hunts: kotlin.Boolean?
-                val age: kotlin.Float?
-                val breed: $functionName.Breed1?
-                public companion object {
-                    public val keyValuePaths: kotlin.collections.List<org.jetbrains.kotlinx.dataframe.api.JsonPath>
-=======
                 
                 }
                 @DataSchema(isOpen = false)
@@ -645,7 +543,6 @@
                     val breed: `Other advanced test`.Breed
                     public companion object {
                       public val keyValuePaths: kotlin.collections.List<org.jetbrains.kotlinx.dataframe.api.JsonPath>
->>>>>>> 0896fa50
                         get() = listOf()
                 
                       public fun org.jetbrains.kotlinx.dataframe.DataFrame<*>.convertToDog(convertTo: org.jetbrains.kotlinx.dataframe.api.ConvertSchemaDsl<Dog>.() -> kotlin.Unit = {}): org.jetbrains.kotlinx.dataframe.DataFrame<Dog> = convertTo<Dog> { 
@@ -669,58 +566,6 @@
                           .readJsonStr(text, typeClashTactic = ANY_COLUMNS, keyValuePaths = keyValuePaths)
                           .convertToDog()
                     }
-<<<<<<< HEAD
-        """.trimLines()
-
-        code should haveSubstring(catInterface)
-
-        @Language("kt")
-        val catExtensions = """
-            val org.jetbrains.kotlinx.dataframe.ColumnsContainer<$functionName.Cat>.age: org.jetbrains.kotlinx.dataframe.DataColumn<kotlin.Float?> @JvmName("Cat_age") get() = this["age"] as org.jetbrains.kotlinx.dataframe.DataColumn<kotlin.Float?>
-            val org.jetbrains.kotlinx.dataframe.DataRow<$functionName.Cat>.age: kotlin.Float? @JvmName("Cat_age") get() = this["age"] as kotlin.Float?
-            val org.jetbrains.kotlinx.dataframe.ColumnsContainer<$functionName.Cat?>.age: org.jetbrains.kotlinx.dataframe.DataColumn<kotlin.Float?> @JvmName("NullableCat_age") get() = this["age"] as org.jetbrains.kotlinx.dataframe.DataColumn<kotlin.Float?>
-            val org.jetbrains.kotlinx.dataframe.DataRow<$functionName.Cat?>.age: kotlin.Float? @JvmName("NullableCat_age") get() = this["age"] as kotlin.Float?
-            val org.jetbrains.kotlinx.dataframe.ColumnsContainer<$functionName.Cat>.breed: org.jetbrains.kotlinx.dataframe.DataColumn<$functionName.Breed1?> @JvmName("Cat_breed") get() = this["breed"] as org.jetbrains.kotlinx.dataframe.DataColumn<$functionName.Breed1?>
-            val org.jetbrains.kotlinx.dataframe.DataRow<$functionName.Cat>.breed: $functionName.Breed1? @JvmName("Cat_breed") get() = this["breed"] as $functionName.Breed1?
-            val org.jetbrains.kotlinx.dataframe.ColumnsContainer<$functionName.Cat?>.breed: org.jetbrains.kotlinx.dataframe.DataColumn<$functionName.Breed1?> @JvmName("NullableCat_breed") get() = this["breed"] as org.jetbrains.kotlinx.dataframe.DataColumn<$functionName.Breed1?>
-            val org.jetbrains.kotlinx.dataframe.DataRow<$functionName.Cat?>.breed: $functionName.Breed1? @JvmName("NullableCat_breed") get() = this["breed"] as $functionName.Breed1?
-            val org.jetbrains.kotlinx.dataframe.ColumnsContainer<$functionName.Cat>.hunts: org.jetbrains.kotlinx.dataframe.DataColumn<kotlin.Boolean?> @JvmName("Cat_hunts") get() = this["hunts"] as org.jetbrains.kotlinx.dataframe.DataColumn<kotlin.Boolean?>
-            val org.jetbrains.kotlinx.dataframe.DataRow<$functionName.Cat>.hunts: kotlin.Boolean? @JvmName("Cat_hunts") get() = this["hunts"] as kotlin.Boolean?
-            val org.jetbrains.kotlinx.dataframe.ColumnsContainer<$functionName.Cat?>.hunts: org.jetbrains.kotlinx.dataframe.DataColumn<kotlin.Boolean?> @JvmName("NullableCat_hunts") get() = this["hunts"] as org.jetbrains.kotlinx.dataframe.DataColumn<kotlin.Boolean?>
-            val org.jetbrains.kotlinx.dataframe.DataRow<$functionName.Cat?>.hunts: kotlin.Boolean? @JvmName("NullableCat_hunts") get() = this["hunts"] as kotlin.Boolean?
-        """.trimLines()
-
-        code should haveSubstring(catExtensions)
-
-        @Language("kt")
-        val eyeColorEnum = """
-            enum class EyeColor(override val value: kotlin.String) : org.jetbrains.kotlinx.dataframe.api.DataSchemaEnum {
-                BLUE("Blue"),
-                YELLOW("Yellow"),
-                BROWN("Brown"),
-                GREEN("Green");
-            }
-        """.trimLines() // nullable enum, but taken care of in properties that use this enum
-
-        code should haveSubstring(eyeColorEnum)
-
-        // petType was named pet_type, id is either Long or String, other is not integer, eyeColor is a required but nullable enum
-        @Language("kt")
-        val petInterface = """
-            @DataSchema(isOpen = false)
-            interface Pet {
-                @ColumnName("pet_type")
-                val petType: kotlin.String
-                @ColumnName("value")
-                val `value`: kotlin.Any?
-                val name: kotlin.String
-                val tag: kotlin.String?
-                val other: kotlin.Any?
-                @ColumnName("eye_color")
-                val eyeColor: $functionName.EyeColor?
-                public companion object {
-                    public val keyValuePaths: kotlin.collections.List<org.jetbrains.kotlinx.dataframe.api.JsonPath>
-=======
                 
                 }
                 enum class Breed(override val value: kotlin.String) : org.jetbrains.kotlinx.dataframe.api.DataSchemaEnum {
@@ -736,77 +581,12 @@
                     val breed: `Other advanced test`.Breed1?
                     public companion object {
                       public val keyValuePaths: kotlin.collections.List<org.jetbrains.kotlinx.dataframe.api.JsonPath>
->>>>>>> 0896fa50
                         get() = listOf()
                 
                       public fun org.jetbrains.kotlinx.dataframe.DataFrame<*>.convertToCat(convertTo: org.jetbrains.kotlinx.dataframe.api.ConvertSchemaDsl<Cat>.() -> kotlin.Unit = {}): org.jetbrains.kotlinx.dataframe.DataFrame<Cat> = convertTo<Cat> { 
                           convertDataRowsWithOpenApi() 
                           convertTo()
                       }
-<<<<<<< HEAD
-        """.trimLines()
-
-        code should haveSubstring(petInterface)
-
-        @Language("kt")
-        val petExtensions = """
-            val org.jetbrains.kotlinx.dataframe.ColumnsContainer<$functionName.Pet>.`value`: org.jetbrains.kotlinx.dataframe.DataColumn<kotlin.Any?> @JvmName("Pet_value") get() = this["value"] as org.jetbrains.kotlinx.dataframe.DataColumn<kotlin.Any?>
-            val org.jetbrains.kotlinx.dataframe.DataRow<$functionName.Pet>.`value`: kotlin.Any? @JvmName("Pet_value") get() = this["value"] as kotlin.Any?
-            val org.jetbrains.kotlinx.dataframe.ColumnsContainer<$functionName.Pet?>.`value`: org.jetbrains.kotlinx.dataframe.DataColumn<kotlin.Any?> @JvmName("NullablePet_value") get() = this["value"] as org.jetbrains.kotlinx.dataframe.DataColumn<kotlin.Any?>
-            val org.jetbrains.kotlinx.dataframe.DataRow<$functionName.Pet?>.`value`: kotlin.Any? @JvmName("NullablePet_value") get() = this["value"] as kotlin.Any?
-            val org.jetbrains.kotlinx.dataframe.ColumnsContainer<$functionName.Pet>.eyeColor: org.jetbrains.kotlinx.dataframe.DataColumn<$functionName.EyeColor?> @JvmName("Pet_eyeColor") get() = this["eye_color"] as org.jetbrains.kotlinx.dataframe.DataColumn<$functionName.EyeColor?>
-            val org.jetbrains.kotlinx.dataframe.DataRow<$functionName.Pet>.eyeColor: $functionName.EyeColor? @JvmName("Pet_eyeColor") get() = this["eye_color"] as $functionName.EyeColor?
-            val org.jetbrains.kotlinx.dataframe.ColumnsContainer<$functionName.Pet?>.eyeColor: org.jetbrains.kotlinx.dataframe.DataColumn<$functionName.EyeColor?> @JvmName("NullablePet_eyeColor") get() = this["eye_color"] as org.jetbrains.kotlinx.dataframe.DataColumn<$functionName.EyeColor?>
-            val org.jetbrains.kotlinx.dataframe.DataRow<$functionName.Pet?>.eyeColor: $functionName.EyeColor? @JvmName("NullablePet_eyeColor") get() = this["eye_color"] as $functionName.EyeColor?
-            val org.jetbrains.kotlinx.dataframe.ColumnsContainer<$functionName.Pet>.name: org.jetbrains.kotlinx.dataframe.DataColumn<kotlin.String> @JvmName("Pet_name") get() = this["name"] as org.jetbrains.kotlinx.dataframe.DataColumn<kotlin.String>
-            val org.jetbrains.kotlinx.dataframe.DataRow<$functionName.Pet>.name: kotlin.String @JvmName("Pet_name") get() = this["name"] as kotlin.String
-            val org.jetbrains.kotlinx.dataframe.ColumnsContainer<$functionName.Pet?>.name: org.jetbrains.kotlinx.dataframe.DataColumn<kotlin.String?> @JvmName("NullablePet_name") get() = this["name"] as org.jetbrains.kotlinx.dataframe.DataColumn<kotlin.String?>
-            val org.jetbrains.kotlinx.dataframe.DataRow<$functionName.Pet?>.name: kotlin.String? @JvmName("NullablePet_name") get() = this["name"] as kotlin.String?
-            val org.jetbrains.kotlinx.dataframe.ColumnsContainer<$functionName.Pet>.other: org.jetbrains.kotlinx.dataframe.DataColumn<kotlin.Any?> @JvmName("Pet_other") get() = this["other"] as org.jetbrains.kotlinx.dataframe.DataColumn<kotlin.Any?>
-            val org.jetbrains.kotlinx.dataframe.DataRow<$functionName.Pet>.other: kotlin.Any? @JvmName("Pet_other") get() = this["other"] as kotlin.Any?
-            val org.jetbrains.kotlinx.dataframe.ColumnsContainer<$functionName.Pet?>.other: org.jetbrains.kotlinx.dataframe.DataColumn<kotlin.Any?> @JvmName("NullablePet_other") get() = this["other"] as org.jetbrains.kotlinx.dataframe.DataColumn<kotlin.Any?>
-            val org.jetbrains.kotlinx.dataframe.DataRow<$functionName.Pet?>.other: kotlin.Any? @JvmName("NullablePet_other") get() = this["other"] as kotlin.Any?
-            val org.jetbrains.kotlinx.dataframe.ColumnsContainer<$functionName.Pet>.petType: org.jetbrains.kotlinx.dataframe.DataColumn<kotlin.String> @JvmName("Pet_petType") get() = this["pet_type"] as org.jetbrains.kotlinx.dataframe.DataColumn<kotlin.String>
-            val org.jetbrains.kotlinx.dataframe.DataRow<$functionName.Pet>.petType: kotlin.String @JvmName("Pet_petType") get() = this["pet_type"] as kotlin.String
-            val org.jetbrains.kotlinx.dataframe.ColumnsContainer<$functionName.Pet?>.petType: org.jetbrains.kotlinx.dataframe.DataColumn<kotlin.String?> @JvmName("NullablePet_petType") get() = this["pet_type"] as org.jetbrains.kotlinx.dataframe.DataColumn<kotlin.String?>
-            val org.jetbrains.kotlinx.dataframe.DataRow<$functionName.Pet?>.petType: kotlin.String? @JvmName("NullablePet_petType") get() = this["pet_type"] as kotlin.String?
-            val org.jetbrains.kotlinx.dataframe.ColumnsContainer<$functionName.Pet>.tag: org.jetbrains.kotlinx.dataframe.DataColumn<kotlin.String?> @JvmName("Pet_tag") get() = this["tag"] as org.jetbrains.kotlinx.dataframe.DataColumn<kotlin.String?>
-            val org.jetbrains.kotlinx.dataframe.DataRow<$functionName.Pet>.tag: kotlin.String? @JvmName("Pet_tag") get() = this["tag"] as kotlin.String?
-            val org.jetbrains.kotlinx.dataframe.ColumnsContainer<$functionName.Pet?>.tag: org.jetbrains.kotlinx.dataframe.DataColumn<kotlin.String?> @JvmName("NullablePet_tag") get() = this["tag"] as org.jetbrains.kotlinx.dataframe.DataColumn<kotlin.String?>
-            val org.jetbrains.kotlinx.dataframe.DataRow<$functionName.Pet?>.tag: kotlin.String? @JvmName("NullablePet_tag") get() = this["tag"] as kotlin.String?
-        """.trimLines()
-
-        code should haveSubstring(petExtensions)
-
-        @Language("kt")
-        val petRefTypeAlias = """
-            typealias PetRef = $functionName.Pet
-        """.trimLines() // is either Cat or Dog, we cannot merge objects, but they have the same ancestor, so Pet
-
-        code should haveSubstring(petRefTypeAlias)
-
-        @Language("kt")
-        val alsoCatTypeAlias = """
-            typealias AlsoCat = $functionName.Cat
-        """.trimLines()
-
-        code should haveSubstring(alsoCatTypeAlias)
-
-        @Language("kt")
-        val integerTypeAlias = """
-            typealias Integer = kotlin.Int
-        """.trimLines()
-
-        code should haveSubstring(integerTypeAlias)
-
-        @Language("kt")
-        val intListInterface = """
-            @DataSchema(isOpen = false)
-            interface IntList {
-                val list: kotlin.collections.List<kotlin.Int>
-                public companion object {
-                    public val keyValuePaths: kotlin.collections.List<org.jetbrains.kotlinx.dataframe.api.JsonPath>
-=======
                 
                       public fun readJson(url: java.net.URL): org.jetbrains.kotlinx.dataframe.DataFrame<Cat> = org.jetbrains.kotlinx.dataframe.DataFrame
                           .readJson(url, typeClashTactic = ANY_COLUMNS, keyValuePaths = keyValuePaths)
@@ -840,7 +620,6 @@
                     val list: kotlin.collections.List<kotlin.Int>
                     public companion object {
                       public val keyValuePaths: kotlin.collections.List<org.jetbrains.kotlinx.dataframe.api.JsonPath>
->>>>>>> 0896fa50
                         get() = listOf()
                 
                       public fun org.jetbrains.kotlinx.dataframe.DataFrame<*>.convertToIntList(convertTo: org.jetbrains.kotlinx.dataframe.api.ConvertSchemaDsl<IntList>.() -> kotlin.Unit = {}): org.jetbrains.kotlinx.dataframe.DataFrame<IntList> = convertTo<IntList> { 
@@ -864,31 +643,6 @@
                           .readJsonStr(text, typeClashTactic = ANY_COLUMNS, keyValuePaths = keyValuePaths)
                           .convertToIntList()
                     }
-<<<<<<< HEAD
-        """.trimLines() // array of primitives, so list int
-
-        code should haveSubstring(intListInterface)
-
-        @Language("kt")
-        val intListExtensions = """
-            val org.jetbrains.kotlinx.dataframe.ColumnsContainer<$functionName.IntList>.list: org.jetbrains.kotlinx.dataframe.DataColumn<kotlin.collections.List<kotlin.Int>> @JvmName("IntList_list") get() = this["list"] as org.jetbrains.kotlinx.dataframe.DataColumn<kotlin.collections.List<kotlin.Int>>
-            val org.jetbrains.kotlinx.dataframe.DataRow<$functionName.IntList>.list: kotlin.collections.List<kotlin.Int> @JvmName("IntList_list") get() = this["list"] as kotlin.collections.List<kotlin.Int>
-            val org.jetbrains.kotlinx.dataframe.ColumnsContainer<$functionName.IntList?>.list: org.jetbrains.kotlinx.dataframe.DataColumn<kotlin.collections.List<kotlin.Int>?> @JvmName("NullableIntList_list") get() = this["list"] as org.jetbrains.kotlinx.dataframe.DataColumn<kotlin.collections.List<kotlin.Int>?>
-            val org.jetbrains.kotlinx.dataframe.DataRow<$functionName.IntList?>.list: kotlin.collections.List<kotlin.Int>? @JvmName("NullableIntList_list") get() = this["list"] as kotlin.collections.List<kotlin.Int>?
-        """.trimLines()
-
-        code should haveSubstring(intListExtensions)
-
-        @Language("kt")
-        val objectWithAdditionalPropertiesInterface = """
-            @DataSchema(isOpen = false)
-            interface ObjectWithAdditionalProperties : org.jetbrains.kotlinx.dataframe.io.AdditionalProperty<kotlin.String> {
-                @ColumnName("value")
-                override val `value`: kotlin.String
-                override val key: kotlin.String
-                public companion object {
-                    public val keyValuePaths: kotlin.collections.List<org.jetbrains.kotlinx.dataframe.api.JsonPath>
-=======
                 
                 }
                 @DataSchema(isOpen = false)
@@ -898,7 +652,6 @@
                     override val key: kotlin.String
                     public companion object {
                       public val keyValuePaths: kotlin.collections.List<org.jetbrains.kotlinx.dataframe.api.JsonPath>
->>>>>>> 0896fa50
                         get() = listOf(JsonPath(""${'"'}${'$'}""${'"'}))
                 
                       public fun org.jetbrains.kotlinx.dataframe.DataFrame<*>.convertToObjectWithAdditionalProperties(convertTo: org.jetbrains.kotlinx.dataframe.api.ConvertSchemaDsl<ObjectWithAdditionalProperties>.() -> kotlin.Unit = {}): org.jetbrains.kotlinx.dataframe.DataFrame<ObjectWithAdditionalProperties> = convertTo<ObjectWithAdditionalProperties> { 
@@ -1062,75 +815,6 @@
                           .readJsonStr(text, typeClashTactic = ANY_COLUMNS, keyValuePaths = keyValuePaths)
                           .convertToError()
                     }
-<<<<<<< HEAD
-        """.trimLines()
-
-        code should haveSubstring(errorInterface)
-
-        @Language("kt")
-        val errorExtensions = """
-            val org.jetbrains.kotlinx.dataframe.ColumnsContainer<$functionName.Error>.array: org.jetbrains.kotlinx.dataframe.DataColumn<kotlin.collections.List<SomeArrayArray>?> @JvmName("Error_array") get() = this["array"] as org.jetbrains.kotlinx.dataframe.DataColumn<kotlin.collections.List<SomeArrayArray>?>
-            val org.jetbrains.kotlinx.dataframe.DataRow<$functionName.Error>.array: kotlin.collections.List<SomeArrayArray>? @JvmName("Error_array") get() = this["array"] as kotlin.collections.List<SomeArrayArray>?
-            val org.jetbrains.kotlinx.dataframe.ColumnsContainer<$functionName.Error?>.array: org.jetbrains.kotlinx.dataframe.DataColumn<kotlin.collections.List<SomeArrayArray>?> @JvmName("NullableError_array") get() = this["array"] as org.jetbrains.kotlinx.dataframe.DataColumn<kotlin.collections.List<SomeArrayArray>?>
-            val org.jetbrains.kotlinx.dataframe.DataRow<$functionName.Error?>.array: kotlin.collections.List<SomeArrayArray>? @JvmName("NullableError_array") get() = this["array"] as kotlin.collections.List<SomeArrayArray>?
-            val org.jetbrains.kotlinx.dataframe.ColumnsContainer<$functionName.Error>.code: org.jetbrains.kotlinx.dataframe.DataColumn<kotlin.Int> @JvmName("Error_code") get() = this["code"] as org.jetbrains.kotlinx.dataframe.DataColumn<kotlin.Int>
-            val org.jetbrains.kotlinx.dataframe.DataRow<$functionName.Error>.code: kotlin.Int @JvmName("Error_code") get() = this["code"] as kotlin.Int
-            val org.jetbrains.kotlinx.dataframe.ColumnsContainer<$functionName.Error?>.code: org.jetbrains.kotlinx.dataframe.DataColumn<kotlin.Int?> @JvmName("NullableError_code") get() = this["code"] as org.jetbrains.kotlinx.dataframe.DataColumn<kotlin.Int?>
-            val org.jetbrains.kotlinx.dataframe.DataRow<$functionName.Error?>.code: kotlin.Int? @JvmName("NullableError_code") get() = this["code"] as kotlin.Int?
-            val org.jetbrains.kotlinx.dataframe.ColumnsContainer<$functionName.Error>.ints: org.jetbrains.kotlinx.dataframe.columns.ColumnGroup<$functionName.IntList?> @JvmName("Error_ints") get() = this["ints"] as org.jetbrains.kotlinx.dataframe.columns.ColumnGroup<$functionName.IntList?>
-            val org.jetbrains.kotlinx.dataframe.DataRow<$functionName.Error>.ints: org.jetbrains.kotlinx.dataframe.DataRow<$functionName.IntList?> @JvmName("Error_ints") get() = this["ints"] as org.jetbrains.kotlinx.dataframe.DataRow<$functionName.IntList?>
-            val org.jetbrains.kotlinx.dataframe.ColumnsContainer<$functionName.Error?>.ints: org.jetbrains.kotlinx.dataframe.columns.ColumnGroup<$functionName.IntList?> @JvmName("NullableError_ints") get() = this["ints"] as org.jetbrains.kotlinx.dataframe.columns.ColumnGroup<$functionName.IntList?>
-            val org.jetbrains.kotlinx.dataframe.DataRow<$functionName.Error?>.ints: org.jetbrains.kotlinx.dataframe.DataRow<$functionName.IntList?> @JvmName("NullableError_ints") get() = this["ints"] as org.jetbrains.kotlinx.dataframe.DataRow<$functionName.IntList?>
-            val org.jetbrains.kotlinx.dataframe.ColumnsContainer<$functionName.Error>.message: org.jetbrains.kotlinx.dataframe.DataColumn<kotlin.String> @JvmName("Error_message") get() = this["message"] as org.jetbrains.kotlinx.dataframe.DataColumn<kotlin.String>
-            val org.jetbrains.kotlinx.dataframe.DataRow<$functionName.Error>.message: kotlin.String @JvmName("Error_message") get() = this["message"] as kotlin.String
-            val org.jetbrains.kotlinx.dataframe.ColumnsContainer<$functionName.Error?>.message: org.jetbrains.kotlinx.dataframe.DataColumn<kotlin.String?> @JvmName("NullableError_message") get() = this["message"] as org.jetbrains.kotlinx.dataframe.DataColumn<kotlin.String?>
-            val org.jetbrains.kotlinx.dataframe.DataRow<$functionName.Error?>.message: kotlin.String? @JvmName("NullableError_message") get() = this["message"] as kotlin.String?
-            val org.jetbrains.kotlinx.dataframe.ColumnsContainer<$functionName.Error>.objectWithAdditional: org.jetbrains.kotlinx.dataframe.DataColumn<org.jetbrains.kotlinx.dataframe.DataFrame<$functionName.ObjectWithAdditionalProperties>> @JvmName("Error_objectWithAdditional") get() = this["objectWithAdditional"] as org.jetbrains.kotlinx.dataframe.DataColumn<org.jetbrains.kotlinx.dataframe.DataFrame<$functionName.ObjectWithAdditionalProperties>>
-            val org.jetbrains.kotlinx.dataframe.DataRow<$functionName.Error>.objectWithAdditional: org.jetbrains.kotlinx.dataframe.DataFrame<$functionName.ObjectWithAdditionalProperties> @JvmName("Error_objectWithAdditional") get() = this["objectWithAdditional"] as org.jetbrains.kotlinx.dataframe.DataFrame<$functionName.ObjectWithAdditionalProperties>
-            val org.jetbrains.kotlinx.dataframe.ColumnsContainer<$functionName.Error?>.objectWithAdditional: org.jetbrains.kotlinx.dataframe.DataColumn<org.jetbrains.kotlinx.dataframe.DataFrame<$functionName.ObjectWithAdditionalProperties?>> @JvmName("NullableError_objectWithAdditional") get() = this["objectWithAdditional"] as org.jetbrains.kotlinx.dataframe.DataColumn<org.jetbrains.kotlinx.dataframe.DataFrame<$functionName.ObjectWithAdditionalProperties?>>
-            val org.jetbrains.kotlinx.dataframe.DataRow<$functionName.Error?>.objectWithAdditional: org.jetbrains.kotlinx.dataframe.DataFrame<$functionName.ObjectWithAdditionalProperties?> @JvmName("NullableError_objectWithAdditional") get() = this["objectWithAdditional"] as org.jetbrains.kotlinx.dataframe.DataFrame<$functionName.ObjectWithAdditionalProperties?>
-            val org.jetbrains.kotlinx.dataframe.ColumnsContainer<$functionName.Error>.objectWithAdditional2: org.jetbrains.kotlinx.dataframe.DataColumn<org.jetbrains.kotlinx.dataframe.DataFrame<$functionName.ObjectWithAdditional2?>> @JvmName("Error_objectWithAdditional2") get() = this["objectWithAdditional2"] as org.jetbrains.kotlinx.dataframe.DataColumn<org.jetbrains.kotlinx.dataframe.DataFrame<$functionName.ObjectWithAdditional2?>>
-            val org.jetbrains.kotlinx.dataframe.DataRow<$functionName.Error>.objectWithAdditional2: org.jetbrains.kotlinx.dataframe.DataFrame<$functionName.ObjectWithAdditional2?> @JvmName("Error_objectWithAdditional2") get() = this["objectWithAdditional2"] as org.jetbrains.kotlinx.dataframe.DataFrame<$functionName.ObjectWithAdditional2?>
-            val org.jetbrains.kotlinx.dataframe.ColumnsContainer<$functionName.Error?>.objectWithAdditional2: org.jetbrains.kotlinx.dataframe.DataColumn<org.jetbrains.kotlinx.dataframe.DataFrame<$functionName.ObjectWithAdditional2?>> @JvmName("NullableError_objectWithAdditional2") get() = this["objectWithAdditional2"] as org.jetbrains.kotlinx.dataframe.DataColumn<org.jetbrains.kotlinx.dataframe.DataFrame<$functionName.ObjectWithAdditional2?>>
-            val org.jetbrains.kotlinx.dataframe.DataRow<$functionName.Error?>.objectWithAdditional2: org.jetbrains.kotlinx.dataframe.DataFrame<$functionName.ObjectWithAdditional2?> @JvmName("NullableError_objectWithAdditional2") get() = this["objectWithAdditional2"] as org.jetbrains.kotlinx.dataframe.DataFrame<$functionName.ObjectWithAdditional2?>
-            val org.jetbrains.kotlinx.dataframe.ColumnsContainer<$functionName.Error>.objectWithAdditional3: org.jetbrains.kotlinx.dataframe.DataColumn<org.jetbrains.kotlinx.dataframe.DataFrame<$functionName.ObjectWithAdditional3>> @JvmName("Error_objectWithAdditional3") get() = this["objectWithAdditional3"] as org.jetbrains.kotlinx.dataframe.DataColumn<org.jetbrains.kotlinx.dataframe.DataFrame<$functionName.ObjectWithAdditional3>>
-            val org.jetbrains.kotlinx.dataframe.DataRow<$functionName.Error>.objectWithAdditional3: org.jetbrains.kotlinx.dataframe.DataFrame<$functionName.ObjectWithAdditional3> @JvmName("Error_objectWithAdditional3") get() = this["objectWithAdditional3"] as org.jetbrains.kotlinx.dataframe.DataFrame<$functionName.ObjectWithAdditional3>
-            val org.jetbrains.kotlinx.dataframe.ColumnsContainer<$functionName.Error?>.objectWithAdditional3: org.jetbrains.kotlinx.dataframe.DataColumn<org.jetbrains.kotlinx.dataframe.DataFrame<$functionName.ObjectWithAdditional3?>> @JvmName("NullableError_objectWithAdditional3") get() = this["objectWithAdditional3"] as org.jetbrains.kotlinx.dataframe.DataColumn<org.jetbrains.kotlinx.dataframe.DataFrame<$functionName.ObjectWithAdditional3?>>
-            val org.jetbrains.kotlinx.dataframe.DataRow<$functionName.Error?>.objectWithAdditional3: org.jetbrains.kotlinx.dataframe.DataFrame<$functionName.ObjectWithAdditional3?> @JvmName("NullableError_objectWithAdditional3") get() = this["objectWithAdditional3"] as org.jetbrains.kotlinx.dataframe.DataFrame<$functionName.ObjectWithAdditional3?>
-            val org.jetbrains.kotlinx.dataframe.ColumnsContainer<$functionName.Error>.objectWithAdditionalList: org.jetbrains.kotlinx.dataframe.DataColumn<kotlin.collections.List<org.jetbrains.kotlinx.dataframe.DataFrame<$functionName.ObjectWithAdditionalProperties>>?> @JvmName("Error_objectWithAdditionalList") get() = this["objectWithAdditionalList"] as org.jetbrains.kotlinx.dataframe.DataColumn<kotlin.collections.List<org.jetbrains.kotlinx.dataframe.DataFrame<$functionName.ObjectWithAdditionalProperties>>?>
-            val org.jetbrains.kotlinx.dataframe.DataRow<$functionName.Error>.objectWithAdditionalList: kotlin.collections.List<org.jetbrains.kotlinx.dataframe.DataFrame<$functionName.ObjectWithAdditionalProperties>>? @JvmName("Error_objectWithAdditionalList") get() = this["objectWithAdditionalList"] as kotlin.collections.List<org.jetbrains.kotlinx.dataframe.DataFrame<$functionName.ObjectWithAdditionalProperties>>?
-            val org.jetbrains.kotlinx.dataframe.ColumnsContainer<$functionName.Error?>.objectWithAdditionalList: org.jetbrains.kotlinx.dataframe.DataColumn<kotlin.collections.List<org.jetbrains.kotlinx.dataframe.DataFrame<$functionName.ObjectWithAdditionalProperties>>?> @JvmName("NullableError_objectWithAdditionalList") get() = this["objectWithAdditionalList"] as org.jetbrains.kotlinx.dataframe.DataColumn<kotlin.collections.List<org.jetbrains.kotlinx.dataframe.DataFrame<$functionName.ObjectWithAdditionalProperties>>?>
-            val org.jetbrains.kotlinx.dataframe.DataRow<$functionName.Error?>.objectWithAdditionalList: kotlin.collections.List<org.jetbrains.kotlinx.dataframe.DataFrame<$functionName.ObjectWithAdditionalProperties>>? @JvmName("NullableError_objectWithAdditionalList") get() = this["objectWithAdditionalList"] as kotlin.collections.List<org.jetbrains.kotlinx.dataframe.DataFrame<$functionName.ObjectWithAdditionalProperties>>?
-            val org.jetbrains.kotlinx.dataframe.ColumnsContainer<$functionName.Error>.petRef: org.jetbrains.kotlinx.dataframe.columns.ColumnGroup<PetRef> @JvmName("Error_petRef") get() = this["petRef"] as org.jetbrains.kotlinx.dataframe.columns.ColumnGroup<PetRef>
-            val org.jetbrains.kotlinx.dataframe.DataRow<$functionName.Error>.petRef: org.jetbrains.kotlinx.dataframe.DataRow<PetRef> @JvmName("Error_petRef") get() = this["petRef"] as org.jetbrains.kotlinx.dataframe.DataRow<PetRef>
-            val org.jetbrains.kotlinx.dataframe.ColumnsContainer<$functionName.Error?>.petRef: org.jetbrains.kotlinx.dataframe.columns.ColumnGroup<PetRef?> @JvmName("NullableError_petRef") get() = this["petRef"] as org.jetbrains.kotlinx.dataframe.columns.ColumnGroup<PetRef?>
-            val org.jetbrains.kotlinx.dataframe.DataRow<$functionName.Error?>.petRef: org.jetbrains.kotlinx.dataframe.DataRow<PetRef?> @JvmName("NullableError_petRef") get() = this["petRef"] as org.jetbrains.kotlinx.dataframe.DataRow<PetRef?>
-            val org.jetbrains.kotlinx.dataframe.ColumnsContainer<$functionName.Error>.pets: org.jetbrains.kotlinx.dataframe.DataColumn<org.jetbrains.kotlinx.dataframe.DataFrame<kotlin.Any?>> @JvmName("Error_pets") get() = this["pets"] as org.jetbrains.kotlinx.dataframe.DataColumn<org.jetbrains.kotlinx.dataframe.DataFrame<kotlin.Any?>>
-            val org.jetbrains.kotlinx.dataframe.DataRow<$functionName.Error>.pets: org.jetbrains.kotlinx.dataframe.DataFrame<kotlin.Any?> @JvmName("Error_pets") get() = this["pets"] as org.jetbrains.kotlinx.dataframe.DataFrame<kotlin.Any?>
-            val org.jetbrains.kotlinx.dataframe.ColumnsContainer<$functionName.Error?>.pets: org.jetbrains.kotlinx.dataframe.DataColumn<org.jetbrains.kotlinx.dataframe.DataFrame<kotlin.Any?>> @JvmName("NullableError_pets") get() = this["pets"] as org.jetbrains.kotlinx.dataframe.DataColumn<org.jetbrains.kotlinx.dataframe.DataFrame<kotlin.Any?>>
-            val org.jetbrains.kotlinx.dataframe.DataRow<$functionName.Error?>.pets: org.jetbrains.kotlinx.dataframe.DataFrame<kotlin.Any?> @JvmName("NullableError_pets") get() = this["pets"] as org.jetbrains.kotlinx.dataframe.DataFrame<kotlin.Any?>
-        """.trimLines()
-
-        code should haveSubstring(errorExtensions)
-
-        @Language("kt")
-        val valueInterface = """
-            @DataSchema(isOpen = false)
-            interface Value
-        """.trimLines()
-
-        code should haveSubstring(valueInterface)
-
-        @Language("kt")
-        val objectWithAdditionalInterface = """
-            @DataSchema(isOpen = false)
-            interface ObjectWithAdditional : org.jetbrains.kotlinx.dataframe.io.AdditionalProperty<kotlin.Int> {
-                @ColumnName("value")
-                override val `value`: kotlin.Int
-                override val key: kotlin.String
-                public companion object {
-                    public val keyValuePaths: kotlin.collections.List<org.jetbrains.kotlinx.dataframe.api.JsonPath>
-=======
                 
                 }
                 @DataSchema(isOpen = false)
@@ -1140,7 +824,6 @@
                     override val key: kotlin.String
                     public companion object {
                       public val keyValuePaths: kotlin.collections.List<org.jetbrains.kotlinx.dataframe.api.JsonPath>
->>>>>>> 0896fa50
                         get() = listOf(JsonPath(""${'"'}${'$'}""${'"'}))
                 
                       public fun org.jetbrains.kotlinx.dataframe.DataFrame<*>.convertToObjectWithAdditional2(convertTo: org.jetbrains.kotlinx.dataframe.api.ConvertSchemaDsl<ObjectWithAdditional2>.() -> kotlin.Unit = {}): org.jetbrains.kotlinx.dataframe.DataFrame<ObjectWithAdditional2> = convertTo<ObjectWithAdditional2> { 
@@ -1164,39 +847,6 @@
                           .readJsonStr(text, typeClashTactic = ANY_COLUMNS, keyValuePaths = keyValuePaths)["value"].first().let { it as DataFrame<*> }
                           .convertToObjectWithAdditional2()
                     }
-<<<<<<< HEAD
-                    
-                    public fun readJson(url: java.net.URL): org.jetbrains.kotlinx.dataframe.DataFrame<ObjectWithAdditional> = org.jetbrains.kotlinx.dataframe.DataFrame
-                        .readJson(url, typeClashTactic = ANY_COLUMNS, keyValuePaths = keyValuePaths)["value"].first().let { it as DataFrame<*> }
-                        .convertToObjectWithAdditional()
-        """.trimLines()
-
-        code should haveSubstring(objectWithAdditionalInterface)
-
-        @Language("kt")
-        val objectWithAdditionalExtensions = """
-            val org.jetbrains.kotlinx.dataframe.ColumnsContainer<$functionName.ObjectWithAdditional>.`value`: org.jetbrains.kotlinx.dataframe.DataColumn<kotlin.Int> @JvmName("ObjectWithAdditional_value") get() = this["value"] as org.jetbrains.kotlinx.dataframe.DataColumn<kotlin.Int>
-            val org.jetbrains.kotlinx.dataframe.DataRow<$functionName.ObjectWithAdditional>.`value`: kotlin.Int @JvmName("ObjectWithAdditional_value") get() = this["value"] as kotlin.Int
-            val org.jetbrains.kotlinx.dataframe.ColumnsContainer<$functionName.ObjectWithAdditional?>.`value`: org.jetbrains.kotlinx.dataframe.DataColumn<kotlin.Int?> @JvmName("NullableObjectWithAdditional_value") get() = this["value"] as org.jetbrains.kotlinx.dataframe.DataColumn<kotlin.Int?>
-            val org.jetbrains.kotlinx.dataframe.DataRow<$functionName.ObjectWithAdditional?>.`value`: kotlin.Int? @JvmName("NullableObjectWithAdditional_value") get() = this["value"] as kotlin.Int?
-        """.trimLines()
-
-        code should haveSubstring(objectWithAdditionalExtensions)
-
-        @Language("kt")
-        val someArrayContentInterface = """
-            @DataSchema(isOpen = false)
-            interface SomeArrayContent {
-                val op: $functionName.Op
-                val path: kotlin.String
-                @ColumnName("value")
-                val `value`: $functionName.Value?
-                val objectWithAdditional: org.jetbrains.kotlinx.dataframe.DataFrame<$functionName.ObjectWithAdditional?>
-                public companion object {
-                    public val keyValuePaths: kotlin.collections.List<org.jetbrains.kotlinx.dataframe.api.JsonPath>
-                        get() = listOf(JsonPath(""${'"'}${'$'}["objectWithAdditional"]""${'"'}))
-=======
->>>>>>> 0896fa50
                 
                 }
                 @DataSchema(isOpen = false)
@@ -1229,52 +879,6 @@
                           .readJsonStr(text, typeClashTactic = ANY_COLUMNS, keyValuePaths = keyValuePaths)["value"].first().let { it as DataFrame<*> }
                           .convertToObjectWithAdditional3()
                     }
-<<<<<<< HEAD
-                    
-                    public fun readJson(url: java.net.URL): org.jetbrains.kotlinx.dataframe.DataFrame<SomeArrayContent> = org.jetbrains.kotlinx.dataframe.DataFrame
-                        .readJson(url, typeClashTactic = ANY_COLUMNS, keyValuePaths = keyValuePaths)
-                        .convertToSomeArrayContent()
-        """.trimLines()
-
-        code should haveSubstring(someArrayContentInterface)
-
-        @Language("kt")
-        val someArrayContentExtensions = """
-            val org.jetbrains.kotlinx.dataframe.ColumnsContainer<$functionName.SomeArrayContent>.`value`: org.jetbrains.kotlinx.dataframe.columns.ColumnGroup<$functionName.Value?> @JvmName("SomeArrayContent_value") get() = this["value"] as org.jetbrains.kotlinx.dataframe.columns.ColumnGroup<$functionName.Value?>
-            val org.jetbrains.kotlinx.dataframe.DataRow<$functionName.SomeArrayContent>.`value`: org.jetbrains.kotlinx.dataframe.DataRow<$functionName.Value?> @JvmName("SomeArrayContent_value") get() = this["value"] as org.jetbrains.kotlinx.dataframe.DataRow<$functionName.Value?>
-            val org.jetbrains.kotlinx.dataframe.ColumnsContainer<$functionName.SomeArrayContent?>.`value`: org.jetbrains.kotlinx.dataframe.columns.ColumnGroup<$functionName.Value?> @JvmName("NullableSomeArrayContent_value") get() = this["value"] as org.jetbrains.kotlinx.dataframe.columns.ColumnGroup<$functionName.Value?>
-            val org.jetbrains.kotlinx.dataframe.DataRow<$functionName.SomeArrayContent?>.`value`: org.jetbrains.kotlinx.dataframe.DataRow<$functionName.Value?> @JvmName("NullableSomeArrayContent_value") get() = this["value"] as org.jetbrains.kotlinx.dataframe.DataRow<$functionName.Value?>
-            val org.jetbrains.kotlinx.dataframe.ColumnsContainer<$functionName.SomeArrayContent>.objectWithAdditional: org.jetbrains.kotlinx.dataframe.DataColumn<org.jetbrains.kotlinx.dataframe.DataFrame<$functionName.ObjectWithAdditional?>> @JvmName("SomeArrayContent_objectWithAdditional") get() = this["objectWithAdditional"] as org.jetbrains.kotlinx.dataframe.DataColumn<org.jetbrains.kotlinx.dataframe.DataFrame<$functionName.ObjectWithAdditional?>>
-            val org.jetbrains.kotlinx.dataframe.DataRow<$functionName.SomeArrayContent>.objectWithAdditional: org.jetbrains.kotlinx.dataframe.DataFrame<$functionName.ObjectWithAdditional?> @JvmName("SomeArrayContent_objectWithAdditional") get() = this["objectWithAdditional"] as org.jetbrains.kotlinx.dataframe.DataFrame<$functionName.ObjectWithAdditional?>
-            val org.jetbrains.kotlinx.dataframe.ColumnsContainer<$functionName.SomeArrayContent?>.objectWithAdditional: org.jetbrains.kotlinx.dataframe.DataColumn<org.jetbrains.kotlinx.dataframe.DataFrame<$functionName.ObjectWithAdditional?>> @JvmName("NullableSomeArrayContent_objectWithAdditional") get() = this["objectWithAdditional"] as org.jetbrains.kotlinx.dataframe.DataColumn<org.jetbrains.kotlinx.dataframe.DataFrame<$functionName.ObjectWithAdditional?>>
-            val org.jetbrains.kotlinx.dataframe.DataRow<$functionName.SomeArrayContent?>.objectWithAdditional: org.jetbrains.kotlinx.dataframe.DataFrame<$functionName.ObjectWithAdditional?> @JvmName("NullableSomeArrayContent_objectWithAdditional") get() = this["objectWithAdditional"] as org.jetbrains.kotlinx.dataframe.DataFrame<$functionName.ObjectWithAdditional?>
-            val org.jetbrains.kotlinx.dataframe.ColumnsContainer<$functionName.SomeArrayContent>.op: org.jetbrains.kotlinx.dataframe.DataColumn<$functionName.Op> @JvmName("SomeArrayContent_op") get() = this["op"] as org.jetbrains.kotlinx.dataframe.DataColumn<$functionName.Op>
-            val org.jetbrains.kotlinx.dataframe.DataRow<$functionName.SomeArrayContent>.op: $functionName.Op @JvmName("SomeArrayContent_op") get() = this["op"] as $functionName.Op
-            val org.jetbrains.kotlinx.dataframe.ColumnsContainer<$functionName.SomeArrayContent?>.op: org.jetbrains.kotlinx.dataframe.DataColumn<$functionName.Op?> @JvmName("NullableSomeArrayContent_op") get() = this["op"] as org.jetbrains.kotlinx.dataframe.DataColumn<$functionName.Op?>
-            val org.jetbrains.kotlinx.dataframe.DataRow<$functionName.SomeArrayContent?>.op: $functionName.Op? @JvmName("NullableSomeArrayContent_op") get() = this["op"] as $functionName.Op?
-            val org.jetbrains.kotlinx.dataframe.ColumnsContainer<$functionName.SomeArrayContent>.path: org.jetbrains.kotlinx.dataframe.DataColumn<kotlin.String> @JvmName("SomeArrayContent_path") get() = this["path"] as org.jetbrains.kotlinx.dataframe.DataColumn<kotlin.String>
-            val org.jetbrains.kotlinx.dataframe.DataRow<$functionName.SomeArrayContent>.path: kotlin.String @JvmName("SomeArrayContent_path") get() = this["path"] as kotlin.String
-            val org.jetbrains.kotlinx.dataframe.ColumnsContainer<$functionName.SomeArrayContent?>.path: org.jetbrains.kotlinx.dataframe.DataColumn<kotlin.String?> @JvmName("NullableSomeArrayContent_path") get() = this["path"] as org.jetbrains.kotlinx.dataframe.DataColumn<kotlin.String?>
-            val org.jetbrains.kotlinx.dataframe.DataRow<$functionName.SomeArrayContent?>.path: kotlin.String? @JvmName("NullableSomeArrayContent_path") get() = this["path"] as kotlin.String?
-        """.trimLines()
-
-        code should haveSubstring(someArrayContentExtensions)
-
-        @Language("kt")
-        val someArrayTypeAlias = """
-            typealias SomeArray = org.jetbrains.kotlinx.dataframe.DataFrame<$functionName.SomeArrayContent>
-        """.trimLines()
-
-        code should haveSubstring(someArrayTypeAlias)
-
-        @Language("kt")
-        val errorHolderInterface = """
-            @DataSchema(isOpen = false)
-            interface ErrorHolder {
-                val errors: org.jetbrains.kotlinx.dataframe.DataFrame<$functionName.Error>
-                public companion object {
-                    public val keyValuePaths: kotlin.collections.List<org.jetbrains.kotlinx.dataframe.api.JsonPath>
-=======
                 
                 }
                 @DataSchema(isOpen = false)
@@ -1282,7 +886,6 @@
                     val errors: org.jetbrains.kotlinx.dataframe.DataFrame<`Other advanced test`.Error>
                     public companion object {
                       public val keyValuePaths: kotlin.collections.List<org.jetbrains.kotlinx.dataframe.api.JsonPath>
->>>>>>> 0896fa50
                         get() = listOf(JsonPath(""${'"'}${'$'}["errors"][*]["objectWithAdditional"]""${'"'}), JsonPath(""${'"'}${'$'}["errors"][*]["objectWithAdditionalList"][*]""${'"'}), JsonPath(""${'"'}${'$'}["errors"][*]["objectWithAdditional2"]""${'"'}), JsonPath(""${'"'}${'$'}["errors"][*]["objectWithAdditional3"]""${'"'}), JsonPath(""${'"'}${'$'}["errors"][*]["array"][*][*][*]["objectWithAdditional"]""${'"'}))
                 
                       public fun org.jetbrains.kotlinx.dataframe.DataFrame<*>.convertToErrorHolder(convertTo: org.jetbrains.kotlinx.dataframe.api.ConvertSchemaDsl<ErrorHolder>.() -> kotlin.Unit = {}): org.jetbrains.kotlinx.dataframe.DataFrame<ErrorHolder> = convertTo<ErrorHolder> { 
@@ -1482,25 +1085,25 @@
 
         @Language("kt")
         val res1 = execRaw(
-            "$functionName.Pet.readJsonStr(\"\"\"$advancedData\"\"\").filter { petType == \"Cat\" }.convertTo<$functionName.Cat>(ExcessiveColumns.Remove)",
+            "$functionName.Pet.readJsonStr(\"\"\"$advancedData\"\"\").filter { petType == \"Cat\" }.convertTo<$functionName.Cat>(ExcessiveColumns.Remove)"
         ) as AnyFrame
         val res1Schema = res1.schema()
 
         @Language("kts")
         val res2 = execRaw(
-            "$functionName.Pet.readJsonStr(\"\"\"$advancedData\"\"\").filter { petType == \"Dog\" }.convertTo<$functionName.Dog>(ExcessiveColumns.Remove)",
+            "$functionName.Pet.readJsonStr(\"\"\"$advancedData\"\"\").filter { petType == \"Dog\" }.convertTo<$functionName.Dog>(ExcessiveColumns.Remove)"
         ) as AnyFrame
         val res2Schema = res2.schema()
 
         @Language("kts")
         val res3 = execRaw(
-            "$functionName.Error.readJsonStr(\"\"\"$advancedErrorData\"\"\")",
+            "$functionName.Error.readJsonStr(\"\"\"$advancedErrorData\"\"\")"
         ) as AnyFrame
         val res3Schema = res3.schema()
 
         @Language("kts")
         val res4 = execRaw(
-            "$functionName.ErrorHolder.readJsonStr(\"\"\"$advancedErrorHolderData\"\"\")",
+            "$functionName.ErrorHolder.readJsonStr(\"\"\"$advancedErrorHolderData\"\"\")"
         ) as AnyFrame
         val res4Schema = res4.schema()
     }
@@ -1522,7 +1125,7 @@
                         (updated ?: added).year > 2019
                     }
                 }
-            """.trimIndent(),
+            """.trimIndent()
         ) as AnyFrame
 
         df.isNotEmpty().shouldBeTrue()
@@ -1537,10 +1140,9 @@
 
         @Language("kts")
         val df1 = execRaw(
-            """
-            `${::`MLC Test 1`.name}`.LocationsWithPeople.readJsonStr($mlcLocationsWithPeopleDataTripleQuote)
-            .also { it.print() }
-            """.trimIndent(),
+            """`${::`MLC Test 1`.name}`.LocationsWithPeople.readJsonStr($mlcLocationsWithPeopleDataTripleQuote)
+                    .also { it.print() }
+            """.trimIndent()
         ) as AnyFrame
 
         df1.isNotEmpty().shouldBeTrue()
@@ -1555,31 +1157,25 @@
 
         @Language("kts")
         val df2 = execRaw(
-            """
-            `${::`MLC Test 2`.name}`.PeopleWithLocation.readJsonStr($mlcPeopleWithLocationDataTripleQuote)
-            .also { it.print() }
-            """.trimIndent(),
+            """`${::`MLC Test 2`.name}`.PeopleWithLocation.readJsonStr($mlcPeopleWithLocationDataTripleQuote)
+                    .also { it.print() }
+            """.trimIndent()
         ) as AnyFrame
 
         df2.isNotEmpty().shouldBeTrue()
     }
 
-    @Suppress("ktlint:standard:backing-property-naming")
     @Test
     fun `Jupyter importDataSchema`() {
         val filePath = apiGuruYaml.absolutePath.let {
-            if (separatorChar == '\\') {
-                it.replace("\\", "\\\\")
-            } else {
-                it
-            }
+            if (separatorChar == '\\') it.replace("\\", "\\\\")
+            else it
         }
-
         @Language("kts")
         val _1 = execRaw(
             """
-            val ApiGuru = importDataSchema(File("$filePath"))
-            """.trimIndent(),
+                val ApiGuru = importDataSchema(File("$filePath"))
+            """.trimIndent()
         )
 
         val apiGuruDataTripleQuote = "\"\"\"${apiGuruData.replace("$", "\${'$'}")}\"\"\""
@@ -1587,9 +1183,9 @@
         @Language("kts")
         val _2 = execRaw(
             """
-            val df = ApiGuru.APIs.readJsonStr($apiGuruDataTripleQuote)
-            df
-            """.trimIndent(),
+                val df = ApiGuru.APIs.readJsonStr($apiGuruDataTripleQuote)
+                df
+            """.trimIndent()
         ) as AnyFrame
 
         println(_2)
@@ -1597,12 +1193,12 @@
         @Language("kts")
         val _3 = execRaw(
             """
-            df.filter {
-              value.versions.value.any {
-                (updated ?: added).year >= 2021
-              }
-            }
-            """.trimIndent(),
+                df.filter {
+                  value.versions.value.any {
+                    (updated ?: added).year >= 2021
+                  }
+                }
+            """.trimIndent()
         ) as AnyFrame
     }
 
