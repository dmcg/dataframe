--- conflicted
+++ resolved
@@ -10,7 +10,6 @@
 
 // region DataFrame
 
-<<<<<<< HEAD
 public fun <T> DataFrame<T>.select(columns: ColumnsSelector<T, *>): DataFrame<T> =
     get(columns).toDataFrame().cast()
 
@@ -28,20 +27,11 @@
 public fun <T> DataFrame<T>.select(columns: Iterable<String>): DataFrame<T> =
     columns.map { get(it) }.toDataFrame().cast()
 
-public fun <T> DataFrame<T>.select(vararg columns: Column): DataFrame<T> =
+public fun <T> DataFrame<T>.select(vararg columns: AnyColumnReference): DataFrame<T> =
     select { columns.toColumns() }
 
 @JvmName("selectAnyColumnReferenceIterable")
-public fun <T> DataFrame<T>.select(columns: Iterable<Column>): DataFrame<T> =
+public fun <T> DataFrame<T>.select(columns: Iterable<AnyColumnReference>): DataFrame<T> =
     select { columns.toColumnSet() }
-=======
-public fun <T> DataFrame<T>.select(columns: ColumnsSelector<T, *>): DataFrame<T> = get(columns).toDataFrame().cast()
-public fun <T> DataFrame<T>.select(vararg columns: KProperty<*>): DataFrame<T> = select(columns.map { it.columnName })
-public fun <T> DataFrame<T>.select(vararg columns: String): DataFrame<T> = select(columns.asIterable())
-public fun <T> DataFrame<T>.select(vararg columns: AnyColumnReference): DataFrame<T> = select { columns.toColumns() }
-@JvmName("selectT")
-public fun <T> DataFrame<T>.select(columns: Iterable<String>): DataFrame<T> = columns.map { get(it) }.toDataFrame().cast()
-public fun <T> DataFrame<T>.select(columns: Iterable<AnyColumnReference>): DataFrame<T> = select { columns.toColumnSet() }
->>>>>>> cd500411
 
 // endregion