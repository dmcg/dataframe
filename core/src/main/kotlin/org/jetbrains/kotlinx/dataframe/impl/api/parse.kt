--- conflicted
+++ resolved
@@ -485,15 +485,10 @@
     var nullStringParsed = false
     val nulls = options?.nullStrings ?: Parsers.nulls
 
-<<<<<<< HEAD
     val parserTypesToSkip = options?.skipTypes ?: emptySet()
-    val parsersToCheck = Parsers.parsersMap
-        .filterNot { it.key in parserTypesToSkip }
-    val parserTypesToCheck = parsersToCheck.keys
-=======
     val parsersToCheck = Parsers.parsersOrder
+        .filterNot { it.type in parserTypesToSkip }
     val parserTypesToCheck = parsersToCheck.map { it.type }.toSet()
->>>>>>> 5057eeb9
 
     var correctParser: StringParser<*>? = null
     for (parser in parsersToCheck) {
