--- conflicted
+++ resolved
@@ -38,12 +38,8 @@
 import org.jetbrains.kotlinx.dataframe.impl.codeGen.urlCodeGenReader
 import org.jetbrains.kotlinx.dataframe.impl.createStarProjectedType
 import org.jetbrains.kotlinx.dataframe.impl.renderType
-<<<<<<< HEAD
-import org.jetbrains.kotlinx.dataframe.io.HtmlData
 import org.jetbrains.kotlinx.dataframe.io.SupportedCodeGenerationFormat
 import org.jetbrains.kotlinx.dataframe.io.supportedFormats
-=======
->>>>>>> 50e55f3b
 import org.jetbrains.kotlinx.jupyter.api.HTML
 import org.jetbrains.kotlinx.jupyter.api.HtmlData
 import org.jetbrains.kotlinx.jupyter.api.KotlinKernelHost
@@ -88,37 +84,23 @@
         }
 
         with(JupyterHtmlRenderer(config.display, this)) {
-<<<<<<< HEAD
-            render<HtmlData> { it.toJupyter() }
+            render<HtmlData> { notebook.renderHtmlAsIFrameIfNeeded(it) }
             render<AnyRow>(
                 { it.toDataFrame() },
-                { "DataRow: index = ${it.index()}, columnsCount = ${it.columnsCount()}" },
-            )
+                { "DataRow: index = ${it.index()}, columnsCount = ${it.columnsCount()}" })
             render<ColumnGroup<*>>(
                 { it.asDataFrame() },
-                { """ColumnGroup: name = "${it.name}", rowsCount = ${it.rowsCount()}, columnsCount = ${it.columnsCount()}""" },
-            )
+                { """ColumnGroup: name = "${it.name}", rowsCount = ${it.rowsCount()}, columnsCount = ${it.columnsCount()}""" })
             render<AnyCol>(
                 { dataFrameOf(it) },
-                { """DataColumn: name = "${it.name}", type = ${renderType(it.type())}, size = ${it.size()}""" },
-            )
+                { """DataColumn: name = "${it.name}", type = ${renderType(it.type())}, size = ${it.size()}""" })
             render<AnyFrame>(
                 { it },
-                { "DataFrame: rowsCount = ${it.rowsCount()}, columnsCount = ${it.columnsCount()}" },
-            )
+                { "DataFrame: rowsCount = ${it.rowsCount()}, columnsCount = ${it.columnsCount()}" })
             render<FormattedFrame<*>>(
                 { it.df },
                 { "DataFrame: rowsCount = ${it.df.rowsCount()}, columnsCount = ${it.df.columnsCount()}" },
-                modifyConfig = { getDisplayConfiguration(it) },
-            )
-=======
-            render<HtmlData> { notebook.renderHtmlAsIFrameIfNeeded(it) }
-            render<AnyRow>({ it.toDataFrame() }, { "DataRow: index = ${it.index()}, columnsCount = ${it.columnsCount()}" })
-            render<ColumnGroup<*>>({ it.asDataFrame() }, { """ColumnGroup: name = "${it.name}", rowsCount = ${it.rowsCount()}, columnsCount = ${it.columnsCount()}""" })
-            render<AnyCol>({ dataFrameOf(it) }, { """DataColumn: name = "${it.name}", type = ${renderType(it.type())}, size = ${it.size()}""" })
-            render<AnyFrame> ({ it }, { "DataFrame: rowsCount = ${it.rowsCount()}, columnsCount = ${it.columnsCount()}" })
-            render<FormattedFrame<*>>({ it.df }, { "DataFrame: rowsCount = ${it.df.rowsCount() }, columnsCount = ${it.df.columnsCount() }" }, modifyConfig = { getDisplayConfiguration(it) })
->>>>>>> 50e55f3b
+                modifyConfig = { getDisplayConfiguration(it) })
             render<GroupBy<*, *>>({ it.toDataFrame() }, { "GroupBy" })
             render<ReducedGroupBy<*, *>>({ it.into(it.groupBy.groups.name()) }, { "ReducedGroupBy" })
             render<Pivot<*>>({ it.frames().toDataFrame() }, { "Pivot" })
