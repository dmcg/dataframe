package org.jetbrains.kotlinx.dataframe.jupyter

import org.jetbrains.kotlinx.dataframe.io.DisplayConfiguration
import org.jetbrains.kotlinx.dataframe.io.renderValueForHtml
import org.jetbrains.kotlinx.dataframe.io.tooltipLimit

public data class RenderedContent(
    val truncatedContent: String,
    val textLength: Int,
    val fullContent: String?,
    val isFormatted: Boolean,
) {
    public companion object {

        public fun media(html: String): RenderedContent = RenderedContent(html, 0, null, false)

        public fun textWithLength(str: String, len: Int): RenderedContent = RenderedContent(str, len, null, false)

        public fun text(str: String): RenderedContent = RenderedContent(str, str.length, null, false)

        public fun truncatedText(str: String, fullText: String): RenderedContent =
            RenderedContent(str, str.length, fullText, false)
    }

    val isTruncated: Boolean
        get() = fullContent != null

    public operator fun plus(other: RenderedContent): RenderedContent =
        RenderedContent(
            truncatedContent = truncatedContent + other.truncatedContent,
            textLength = textLength + other.textLength,
            fullContent = fullContent?.plus(other.fullContent) ?: other.fullContent,
            isFormatted = isFormatted || other.isFormatted,
        )
}

public interface CellRenderer {
    /**
     * Returns [value] rendered to HTML text, or null if such rendering is impossible
     */
    public fun content(value: Any?, configuration: DisplayConfiguration): RenderedContent

    /**
     * Returns cell tooltip for this [value]
     */
    public fun tooltip(value: Any?, configuration: DisplayConfiguration): String
}

public abstract class ChainedCellRenderer(private val parent: CellRenderer) : CellRenderer {
    public abstract fun maybeContent(value: Any?, configuration: DisplayConfiguration): RenderedContent?

    public abstract fun maybeTooltip(value: Any?, configuration: DisplayConfiguration): String?

    public override fun content(value: Any?, configuration: DisplayConfiguration): RenderedContent =
        maybeContent(value, configuration) ?: parent.content(value, configuration)

    public override fun tooltip(value: Any?, configuration: DisplayConfiguration): String =
        maybeTooltip(value, configuration) ?: parent.tooltip(value, configuration)
}

public object DefaultCellRenderer : CellRenderer {
    public override fun content(value: Any?, configuration: DisplayConfiguration): RenderedContent =
        renderValueForHtml(value, configuration.cellContentLimit, configuration.decimalFormat)

<<<<<<< HEAD
    public override fun tooltip(value: Any?, configuration: DisplayConfiguration): String =
        renderValueForHtml(value, tooltipLimit, configuration.decimalFormat).truncatedContent
}

internal class JupyterCellRenderer(private val notebook: Notebook, private val host: ExecutionHost) :
    ChainedCellRenderer(DefaultCellRenderer) {
    override fun maybeContent(value: Any?, configuration: DisplayConfiguration): RenderedContent? {
        val renderersProcessor = notebook.renderersProcessor
        if (internallyRenderable(value)) return null
        val renderedVal = renderersProcessor.renderValue(host, value)
        val finalVal = if (renderedVal is Renderable) renderedVal.render(notebook) else renderedVal
        if (finalVal is MimeTypedResult && "text/html" in finalVal) {
            return RenderedContent.media(
                finalVal["text/html"] ?: "",
            )
        }
        return renderValueForHtml(finalVal, configuration.cellContentLimit, configuration.decimalFormat)
    }

    override fun maybeTooltip(value: Any?, configuration: DisplayConfiguration): String? = null
=======
    public override fun tooltip(value: Any?, configuration: DisplayConfiguration): String {
        return renderValueForHtml(value, tooltipLimit, configuration.decimalFormat).truncatedContent
    }
>>>>>>> 0896fa50
}<|MERGE_RESOLUTION|>--- conflicted
+++ resolved
@@ -8,7 +8,7 @@
     val truncatedContent: String,
     val textLength: Int,
     val fullContent: String?,
-    val isFormatted: Boolean,
+    val isFormatted: Boolean
 ) {
     public companion object {
 
@@ -18,20 +18,13 @@
 
         public fun text(str: String): RenderedContent = RenderedContent(str, str.length, null, false)
 
-        public fun truncatedText(str: String, fullText: String): RenderedContent =
-            RenderedContent(str, str.length, fullText, false)
+        public fun truncatedText(str: String, fullText: String): RenderedContent = RenderedContent(str, str.length, fullText, false)
     }
 
     val isTruncated: Boolean
         get() = fullContent != null
 
-    public operator fun plus(other: RenderedContent): RenderedContent =
-        RenderedContent(
-            truncatedContent = truncatedContent + other.truncatedContent,
-            textLength = textLength + other.textLength,
-            fullContent = fullContent?.plus(other.fullContent) ?: other.fullContent,
-            isFormatted = isFormatted || other.isFormatted,
-        )
+    public operator fun plus(other: RenderedContent): RenderedContent = RenderedContent(truncatedContent + other.truncatedContent, textLength + other.textLength, fullContent?.plus(other.fullContent) ?: other.fullContent, isFormatted || other.isFormatted)
 }
 
 public interface CellRenderer {
@@ -46,46 +39,27 @@
     public fun tooltip(value: Any?, configuration: DisplayConfiguration): String
 }
 
-public abstract class ChainedCellRenderer(private val parent: CellRenderer) : CellRenderer {
+public abstract class ChainedCellRenderer(
+    private val parent: CellRenderer,
+) : CellRenderer {
     public abstract fun maybeContent(value: Any?, configuration: DisplayConfiguration): RenderedContent?
-
     public abstract fun maybeTooltip(value: Any?, configuration: DisplayConfiguration): String?
 
-    public override fun content(value: Any?, configuration: DisplayConfiguration): RenderedContent =
-        maybeContent(value, configuration) ?: parent.content(value, configuration)
+    public override fun content(value: Any?, configuration: DisplayConfiguration): RenderedContent {
+        return maybeContent(value, configuration) ?: parent.content(value, configuration)
+    }
 
-    public override fun tooltip(value: Any?, configuration: DisplayConfiguration): String =
-        maybeTooltip(value, configuration) ?: parent.tooltip(value, configuration)
+    public override fun tooltip(value: Any?, configuration: DisplayConfiguration): String {
+        return maybeTooltip(value, configuration) ?: parent.tooltip(value, configuration)
+    }
 }
 
 public object DefaultCellRenderer : CellRenderer {
-    public override fun content(value: Any?, configuration: DisplayConfiguration): RenderedContent =
-        renderValueForHtml(value, configuration.cellContentLimit, configuration.decimalFormat)
-
-<<<<<<< HEAD
-    public override fun tooltip(value: Any?, configuration: DisplayConfiguration): String =
-        renderValueForHtml(value, tooltipLimit, configuration.decimalFormat).truncatedContent
-}
-
-internal class JupyterCellRenderer(private val notebook: Notebook, private val host: ExecutionHost) :
-    ChainedCellRenderer(DefaultCellRenderer) {
-    override fun maybeContent(value: Any?, configuration: DisplayConfiguration): RenderedContent? {
-        val renderersProcessor = notebook.renderersProcessor
-        if (internallyRenderable(value)) return null
-        val renderedVal = renderersProcessor.renderValue(host, value)
-        val finalVal = if (renderedVal is Renderable) renderedVal.render(notebook) else renderedVal
-        if (finalVal is MimeTypedResult && "text/html" in finalVal) {
-            return RenderedContent.media(
-                finalVal["text/html"] ?: "",
-            )
-        }
-        return renderValueForHtml(finalVal, configuration.cellContentLimit, configuration.decimalFormat)
+    public override fun content(value: Any?, configuration: DisplayConfiguration): RenderedContent {
+        return renderValueForHtml(value, configuration.cellContentLimit, configuration.decimalFormat)
     }
 
-    override fun maybeTooltip(value: Any?, configuration: DisplayConfiguration): String? = null
-=======
     public override fun tooltip(value: Any?, configuration: DisplayConfiguration): String {
         return renderValueForHtml(value, tooltipLimit, configuration.decimalFormat).truncatedContent
     }
->>>>>>> 0896fa50
 }