package org.jetbrains.kotlinx.dataframe.api

import org.jetbrains.kotlinx.dataframe.AnyCol
import org.jetbrains.kotlinx.dataframe.AnyColumnReference
import org.jetbrains.kotlinx.dataframe.AnyRow
import org.jetbrains.kotlinx.dataframe.ColumnFilter
import org.jetbrains.kotlinx.dataframe.ColumnGroupReference
import org.jetbrains.kotlinx.dataframe.ColumnsContainer
import org.jetbrains.kotlinx.dataframe.ColumnsSelector
import org.jetbrains.kotlinx.dataframe.DataColumn
import org.jetbrains.kotlinx.dataframe.DataFrame
import org.jetbrains.kotlinx.dataframe.DataRow
import org.jetbrains.kotlinx.dataframe.Predicate
import org.jetbrains.kotlinx.dataframe.columns.*
import org.jetbrains.kotlinx.dataframe.documentation.AccessApi
import org.jetbrains.kotlinx.dataframe.hasNulls
import org.jetbrains.kotlinx.dataframe.impl.columnName
import org.jetbrains.kotlinx.dataframe.impl.columns.*
import org.jetbrains.kotlinx.dataframe.impl.columns.tree.dfs
import kotlin.reflect.KProperty
import kotlin.reflect.KType
import kotlin.reflect.typeOf

/**
 * Referring to a column in the selection DSL can be done in several ways corresponding to all
 * [Access APIs][AccessApi]:
 * TODO: [Issue #286](https://github.com/Kotlin/dataframe/issues/286)
 */
private interface CommonColumnSelectionExamples

/** [Column Selection DSL][ColumnSelectionDsl] */
internal interface ColumnSelectionDslLink

/** TODO: [Issue #286](https://github.com/Kotlin/dataframe/issues/286) */
public interface ColumnSelectionDsl<out T> : ColumnsContainer<T> {

    public operator fun <C> ColumnReference<C>.invoke(): DataColumn<C> = get(this)

    public operator fun <T> ColumnReference<DataRow<T>>.invoke(): ColumnGroup<T> = get(this)

    public operator fun <T> ColumnReference<DataFrame<T>>.invoke(): FrameColumn<T> = get(this)

    public operator fun <C> ColumnPath.invoke(): DataColumn<C> = getColumn(this).cast()

    public operator fun <T> KProperty<T>.invoke(): DataColumn<T> = this@ColumnSelectionDsl[this]

    public operator fun <T> KProperty<DataRow<T>>.invoke(): ColumnGroup<T> = this@ColumnSelectionDsl[this]

    public operator fun <T> KProperty<DataFrame<T>>.invoke(): FrameColumn<T> = this@ColumnSelectionDsl[this]

    public operator fun <T, R> KProperty<DataRow<T>>.get(column: KProperty<R>): DataColumn<R> = invoke()[column]

    public operator fun <T, R> KProperty<DataRow<T>>.get(column: KProperty<DataRow<R>>): ColumnGroup<R> = invoke()[column]

    public operator fun <T, R> KProperty<DataRow<T>>.get(column: KProperty<DataFrame<R>>): FrameColumn<R> = invoke()[column]

    public operator fun <C> String.invoke(): DataColumn<C> = getColumn(this).cast()

    public operator fun String.get(column: String): ColumnPath = pathOf(this, column)
}

/** [Columns Selection DSL][ColumnsSelectionDsl] */
internal interface ColumnsSelectionDslLink

/** TODO: [Issue #286](https://github.com/Kotlin/dataframe/issues/286) */
public interface ColumnsSelectionDsl<out T> : ColumnSelectionDsl<T>, SingleColumn<DataRow<T>> {

    public fun <C> ColumnSet<C>.first(condition: ColumnFilter<C>): SingleColumn<C> =
        transform { listOf(it.first(condition)) }.single()

    public fun <C> ColumnSet<C>.single(condition: ColumnFilter<C>): SingleColumn<C> =
        transform { listOf(it.single(condition)) }.single()

    public fun SingleColumn<AnyRow>.col(index: Int): SingleColumn<Any?> = getChildrenAt(index).single()

    public operator fun <C> ColumnSet<C>.get(index: Int): SingleColumn<C> = getAt(index)

    public fun ColumnsContainer<*>.group(name: String): ColumnGroupReference = name.toColumnOf()

    public operator fun String.rangeTo(endInclusive: String): ColumnSet<*> =
        toColumnAccessor().rangeTo(endInclusive.toColumnAccessor())

    public operator fun KProperty<*>.rangeTo(endInclusive: KProperty<*>): ColumnSet<*> = toColumnAccessor().rangeTo(endInclusive.toColumnAccessor())

    public operator fun AnyColumnReference.rangeTo(endInclusive: AnyColumnReference): ColumnSet<*> =
        object : ColumnSet<Any?> {
            override fun resolve(context: ColumnResolutionContext): List<ColumnWithPath<Any?>> {
                val startPath = this@rangeTo.resolveSingle(context)!!.path
                val endPath = endInclusive.resolveSingle(context)!!.path
                val parentPath = startPath.parent()!!
                require(parentPath == endPath.parent()) { "Start and end columns have different parent column paths" }
                val parentCol = context.df.getColumnGroup(parentPath)
                val startIndex = parentCol.getColumnIndex(startPath.name)
                val endIndex = parentCol.getColumnIndex(endPath.name)
                return (startIndex..endIndex).map {
                    parentCol.getColumn(it).let {
                        it.addPath(parentPath + it.name)
                    }
                }
            }
        }

    public fun none(): ColumnSet<*> = ColumnsList<Any?>(emptyList())

    // region cols

    public fun ColumnSet<*>.cols(predicate: (AnyCol) -> Boolean = { true }): ColumnSet<Any?> = colsInternal(predicate)

    public fun <C> ColumnSet<*>.cols(firstCol: ColumnReference<C>, vararg otherCols: ColumnReference<C>): ColumnSet<C> =
        (listOf(firstCol) + otherCols).let { refs ->
            transform { it.flatMap { col -> refs.mapNotNull { col.getChild(it) } } }
        }

    public fun ColumnSet<*>.cols(firstCol: String, vararg otherCols: String): ColumnSet<Any?> =
        (listOf(firstCol) + otherCols).let { names ->
            transform { it.flatMap { col -> names.mapNotNull { col.getChild(it) } } }
        }

    public fun <C> ColumnSet<*>.cols(firstCol: KProperty<C>, vararg otherCols: KProperty<C>): ColumnSet<C> =
        (listOf(firstCol) + otherCols).let { names ->
            transform { it.flatMap { col -> names.mapNotNull { col.getChild(it) } } }
        }

    public fun ColumnSet<*>.cols(vararg indices: Int): ColumnSet<Any?> =
        transform { it.flatMap { it.children().let { children -> indices.map { children[it] } } } }

    public fun ColumnSet<*>.cols(range: IntRange): ColumnSet<Any?> =
        transform { it.flatMap { it.children().subList(range.first, range.last + 1) } }

    // region select

<<<<<<< HEAD
=======
    public fun <C> ColumnSet<DataRow<C>>.select(vararg columns: String): ColumnSet<*> = select { columns.toColumnSet() }

    public fun <C, R> ColumnSet<DataRow<C>>.select(vararg columns: KProperty<R>): ColumnSet<R> =
        select { columns.toColumnSet() }

>>>>>>> cb884c89
    public fun <C, R> ColumnSet<DataRow<C>>.select(selector: ColumnsSelector<C, R>): ColumnSet<R> = createColumnSet {
        this@select.resolve(it).flatMap { group ->
            group.asColumnGroup().getColumnsWithPaths(selector).map {
                it.changePath(group.path + it.path)
            }
        }
    }

    public fun <C> ColumnSet<DataRow<C>>.select(vararg columns: String): ColumnSet<*> = select { columns.toColumns() }

    public fun <C, R> ColumnSet<DataRow<C>>.select(vararg columns: ColumnReference<R>): ColumnSet<R> = select { columns.toColumns() }

    public fun <C, R> ColumnSet<DataRow<C>>.select(vararg columns: KProperty<R>): ColumnSet<R> = select { columns.toColumns() }

    // endregion

    // endregion

    // region dfs

    public fun <C> ColumnSet<C>.dfs(predicate: (ColumnWithPath<*>) -> Boolean): ColumnSet<Any?> = dfsInternal(predicate)

    public fun String.dfs(predicate: (ColumnWithPath<*>) -> Boolean): ColumnSet<*> = toColumnAccessor().dfs(predicate)

    public fun <C> KProperty<C>.dfs(predicate: (ColumnWithPath<*>) -> Boolean): ColumnSet<*> = toColumnAccessor().dfs(predicate)

    // endregion

    // region all

    public fun SingleColumn<*>.all(): ColumnSet<*> = transformSingle { it.children() }

    public fun String.all(): ColumnSet<*> = toColumnAccessor().transformSingle { it.children() }

    public fun KProperty<*>.all(): ColumnSet<*> = toColumnAccessor().transformSingle { it.children() }

    // region allDfs

    public fun ColumnSet<*>.allDfs(includeGroups: Boolean = false): ColumnSet<Any?> =
        if (includeGroups) dfs { true } else dfs { !it.isColumnGroup() }

    public fun String.allDfs(includeGroups: Boolean = false): ColumnSet<Any?> = toColumnAccessor().allDfs(includeGroups)

    public fun KProperty<*>.allDfs(includeGroups: Boolean = false): ColumnSet<Any?> = toColumnAccessor().allDfs(includeGroups)

    // endregion

    // region allAfter

    // excluding current
    public fun SingleColumn<*>.allAfter(colPath: ColumnPath): ColumnSet<Any?> {
        var take = false
        return children {
            if (take) true
            else {
                take = colPath == it.path
                false
            }
        }
    }

    public fun SingleColumn<*>.allAfter(colName: String): ColumnSet<Any?> = allAfter(pathOf(colName))
    public fun SingleColumn<*>.allAfter(column: AnyColumnReference): ColumnSet<Any?> = allAfter(column.path())
    public fun SingleColumn<*>.allAfter(column: KProperty<*>): ColumnSet<Any?> = allAfter(column.toColumnAccessor().path())

    public fun String.allAfter(colPath: ColumnPath): ColumnSet<Any?> = toColumnAccessor().allAfter(colPath)
    public fun String.allAfter(colName: String): ColumnSet<Any?> = toColumnAccessor().allAfter(colName)
    public fun String.allAfter(column: AnyColumnReference): ColumnSet<Any?> = toColumnAccessor().allAfter(column)
    public fun String.allAfter(column: KProperty<*>): ColumnSet<Any?> = toColumnAccessor().allAfter(column)

    public fun KProperty<*>.allAfter(colPath: ColumnPath): ColumnSet<Any?> = toColumnAccessor().allAfter(colPath)
    public fun KProperty<*>.allAfter(colName: String): ColumnSet<Any?> = toColumnAccessor().allAfter(colName)
    public fun KProperty<*>.allAfter(column: AnyColumnReference): ColumnSet<Any?> = toColumnAccessor().allAfter(column)
    public fun KProperty<*>.allAfter(column: KProperty<*>): ColumnSet<Any?> = toColumnAccessor().allAfter(column)

    // endregion

    // region allFrom

    // including current
    public fun SingleColumn<*>.allFrom(colPath: ColumnPath): ColumnSet<Any?> {
        var take = false
        return children {
            if (take) true
            else {
                take = colPath == it.path
                take
            }
        }
    }

    public fun SingleColumn<*>.allFrom(colName: String): ColumnSet<Any?> = allFrom(pathOf(colName))
    public fun SingleColumn<*>.allFrom(column: AnyColumnReference): ColumnSet<Any?> = allFrom(column.path())
    public fun SingleColumn<*>.allFrom(column: KProperty<*>): ColumnSet<Any?> = allFrom(column.toColumnAccessor().path())

    public fun String.allFrom(colPath: ColumnPath): ColumnSet<Any?> = toColumnAccessor().allFrom(colPath)
    public fun String.allFrom(colName: String): ColumnSet<Any?> = toColumnAccessor().allFrom(colName)
    public fun String.allFrom(column: AnyColumnReference): ColumnSet<Any?> = toColumnAccessor().allFrom(column)
    public fun String.allFrom(column: KProperty<*>): ColumnSet<Any?> = toColumnAccessor().allFrom(column)

    public fun KProperty<*>.allFrom(colPath: ColumnPath): ColumnSet<Any?> = toColumnAccessor().allFrom(colPath)
    public fun KProperty<*>.allFrom(colName: String): ColumnSet<Any?> = toColumnAccessor().allFrom(colName)
    public fun KProperty<*>.allFrom(column: AnyColumnReference): ColumnSet<Any?> = toColumnAccessor().allFrom(column)
    public fun KProperty<*>.allFrom(column: KProperty<*>): ColumnSet<Any?> = toColumnAccessor().allFrom(column)

    // endregion

    // region allBefore

    // excluding current
    public fun SingleColumn<*>.allBefore(colPath: ColumnPath): ColumnSet<Any?> {
        var take = true
        return children {
            if (!take) false
            else {
                take = colPath != it.path
                take
            }
        }
    }

    public fun SingleColumn<*>.allBefore(colName: String): ColumnSet<Any?> = allBefore(pathOf(colName))
    public fun SingleColumn<*>.allBefore(column: AnyColumnReference): ColumnSet<Any?> = allBefore(column.path())
    public fun SingleColumn<*>.allBefore(column: KProperty<*>): ColumnSet<Any?> = allBefore(column.toColumnAccessor().path())

    public fun String.allBefore(colPath: ColumnPath): ColumnSet<Any?> = toColumnAccessor().allBefore(colPath)
    public fun String.allBefore(colName: String): ColumnSet<Any?> = toColumnAccessor().allBefore(colName)
    public fun String.allBefore(column: AnyColumnReference): ColumnSet<Any?> = toColumnAccessor().allBefore(column)
    public fun String.allBefore(column: KProperty<*>): ColumnSet<Any?> = toColumnAccessor().allBefore(column)

    public fun KProperty<*>.allBefore(colPath: ColumnPath): ColumnSet<Any?> = toColumnAccessor().allBefore(colPath)
    public fun KProperty<*>.allBefore(colName: String): ColumnSet<Any?> = toColumnAccessor().allBefore(colName)
    public fun KProperty<*>.allBefore(column: AnyColumnReference): ColumnSet<Any?> = toColumnAccessor().allBefore(column)
    public fun KProperty<*>.allBefore(column: KProperty<*>): ColumnSet<Any?> = toColumnAccessor().allBefore(column)

    // endregion

    // region allUpTo

    // including current
    public fun SingleColumn<*>.allUpTo(colPath: ColumnPath): ColumnSet<Any?> {
        var take = true
        return children {
            if (!take) false
            else {
                take = colPath != it.path
                true
            }
        }
    }

    public fun SingleColumn<*>.allUpTo(colName: String): ColumnSet<Any?> = allUpTo(pathOf(colName))
    public fun SingleColumn<*>.allUpTo(column: AnyColumnReference): ColumnSet<Any?> = allUpTo(column.path())
    public fun SingleColumn<*>.allUpTo(column: KProperty<*>): ColumnSet<Any?> = allUpTo(column.toColumnAccessor().path())

    public fun String.allUpTo(colPath: ColumnPath): ColumnSet<Any?> = toColumnAccessor().allUpTo(colPath)
    public fun String.allUpTo(colName: String): ColumnSet<Any?> = toColumnAccessor().allUpTo(colName)
    public fun String.allUpTo(column: AnyColumnReference): ColumnSet<Any?> = toColumnAccessor().allUpTo(column)
    public fun String.allUpTo(column: KProperty<*>): ColumnSet<Any?> = toColumnAccessor().allUpTo(column)

    public fun KProperty<*>.allUpTo(colPath: ColumnPath): ColumnSet<Any?> = toColumnAccessor().allUpTo(colPath)
    public fun KProperty<*>.allUpTo(colName: String): ColumnSet<Any?> = toColumnAccessor().allUpTo(colName)
    public fun KProperty<*>.allUpTo(column: AnyColumnReference): ColumnSet<Any?> = toColumnAccessor().allUpTo(column)
    public fun KProperty<*>.allUpTo(column: KProperty<*>): ColumnSet<Any?> = toColumnAccessor().allUpTo(column)

    // endregion

    // endregion

    // region groups

    public fun SingleColumn<*>.groups(filter: (ColumnGroup<*>) -> Boolean = { true }): ColumnSet<AnyRow> =
        children { it.isColumnGroup() && filter(it.asColumnGroup()) } as ColumnSet<AnyRow>

    public fun String.groups(filter: (ColumnGroup<*>) -> Boolean = { true }): ColumnSet<AnyRow> =
        toColumnAccessor().groups(filter)

    public fun KProperty<*>.groups(filter: (ColumnGroup<*>) -> Boolean = { true }): ColumnSet<AnyRow> =
        toColumnAccessor().groups(filter)

    // endregion

    // region children

    public fun ColumnSet<*>.children(predicate: (ColumnWithPath<Any?>) -> Boolean = { true }): ColumnSet<Any?> =
        transform { it.flatMap { it.children().filter { predicate(it) } } }

    public fun ColumnGroupReference.children(): ColumnSet<Any?> = transformSingle { it.children() }

    // endregion

    public operator fun <C> List<DataColumn<C>>.get(range: IntRange): ColumnSet<C> =
        ColumnsList(subList(range.first, range.last + 1))

    public fun <C> col(property: KProperty<C>): ColumnAccessor<C> = property.toColumnAccessor()

    public operator fun ColumnSet<*>.get(colName: String): ColumnSet<Any?> =
        transform { it.mapNotNull { it.getChild(colName) } }

    public operator fun <C> ColumnSet<*>.get(column: ColumnReference<C>): ColumnSet<C> = cols(column)
    public operator fun <C> ColumnSet<*>.get(column: KProperty<C>): ColumnSet<C> = cols(column)

    public fun SingleColumn<AnyRow>.take(n: Int): ColumnSet<*> = transformSingle { it.children().take(n) }
    public fun SingleColumn<AnyRow>.takeLast(n: Int): ColumnSet<*> = transformSingle { it.children().takeLast(n) }
    public fun SingleColumn<AnyRow>.drop(n: Int): ColumnSet<*> = transformSingle { it.children().drop(n) }
    public fun SingleColumn<AnyRow>.dropLast(n: Int = 1): ColumnSet<*> = transformSingle { it.children().dropLast(n) }

    public fun <C> ColumnSet<C>.drop(n: Int): ColumnSet<C> = transform { it.drop(n) }
    public fun <C> ColumnSet<C>.take(n: Int): ColumnSet<C> = transform { it.take(n) }
    public fun <C> ColumnSet<C>.dropLast(n: Int = 1): ColumnSet<C> = transform { it.dropLast(n) }
    public fun <C> ColumnSet<C>.takeLast(n: Int): ColumnSet<C> = transform { it.takeLast(n) }
    public fun <C> ColumnSet<C>.top(): ColumnSet<C> = transform { it.top() }
    public fun <C> ColumnSet<C>.takeWhile(predicate: Predicate<ColumnWithPath<C>>): ColumnSet<C> =
        transform { it.takeWhile(predicate) }

    public fun <C> ColumnSet<C>.takeLastWhile(predicate: Predicate<ColumnWithPath<C>>): ColumnSet<C> =
        transform { it.takeLastWhile(predicate) }

    public fun <C> ColumnSet<C>.filter(predicate: Predicate<ColumnWithPath<C>>): ColumnSet<C> =
        transform { it.filter(predicate) }

    public fun ColumnSet<*>.nameContains(text: CharSequence): ColumnSet<Any?> = cols { it.name.contains(text) }
    public fun ColumnSet<*>.nameContains(regex: Regex): ColumnSet<Any?> = cols { it.name.contains(regex) }
    public fun ColumnSet<*>.startsWith(prefix: CharSequence): ColumnSet<Any?> = cols { it.name.startsWith(prefix) }
    public fun ColumnSet<*>.endsWith(suffix: CharSequence): ColumnSet<Any?> = cols { it.name.endsWith(suffix) }

    public fun <C> ColumnSet<C>.except(vararg other: ColumnSet<*>): ColumnSet<*> = except(other.toColumnSet())
    public fun <C> ColumnSet<C>.except(vararg other: String): ColumnSet<*> = except(other.toColumnSet())

    public fun <C> ColumnSet<C?>.withoutNulls(): ColumnSet<C> = transform { it.filter { !it.hasNulls } } as ColumnSet<C>

    public infix fun <C> ColumnSet<C>.except(other: ColumnSet<*>): ColumnSet<*> =
        createColumnSet { resolve(it).allColumnsExcept(other.resolve(it)) }

    public infix fun <C> ColumnSet<C>.except(selector: ColumnsSelector<T, *>): ColumnSet<C> =
        except(selector.toColumnSet()) as ColumnSet<C>

    public operator fun <C> ColumnsSelector<T, C>.invoke(): ColumnSet<C> =
        this(this@ColumnsSelectionDsl, this@ColumnsSelectionDsl)

    public infix fun <C> ColumnReference<C>.into(newName: String): ColumnReference<C> = named(newName)
    public infix fun <C> ColumnReference<C>.into(column: ColumnAccessor<*>): ColumnReference<C> = into(column.name())
    public infix fun <C> ColumnReference<C>.into(column: KProperty<*>): ColumnReference<C> = named(column.columnName)

    public infix fun String.into(newName: String): ColumnReference<Any?> = toColumnAccessor().into(newName)
    public infix fun String.into(column: ColumnAccessor<*>): ColumnReference<Any?> =
        toColumnAccessor().into(column.name())

    public infix fun String.into(column: KProperty<*>): ColumnReference<Any?> =
        toColumnAccessor().into(column.columnName)

    public infix fun <C> ColumnReference<C>.named(newName: String): ColumnReference<C> = renamedReference(newName)
    public infix fun <C> ColumnReference<C>.named(nameFrom: ColumnReference<*>): ColumnReference<C> = named(nameFrom.name)
    public infix fun <C> ColumnReference<C>.named(nameFrom: KProperty<*>): ColumnReference<C> = named(nameFrom.columnName)

    public infix fun String.named(newName: String): ColumnReference<Any?> = toColumnAccessor().named(newName)
    public infix fun String.named(nameFrom: ColumnReference<*>): ColumnReference<Any?> = toColumnAccessor().named(nameFrom.name)
    public infix fun String.named(nameFrom: KProperty<*>): ColumnReference<Any?> = toColumnAccessor().named(nameFrom.columnName)

    public infix fun <C> KProperty<C>.named(newName: String): ColumnReference<C> = toColumnAccessor().named(newName)

    public infix fun <C> KProperty<C>.named(nameFrom: ColumnReference<*>): ColumnReference<C> = toColumnAccessor().named(nameFrom.name)

    public infix fun <C> KProperty<C>.named(nameFrom: KProperty<*>): ColumnReference<C> = toColumnAccessor().named(nameFrom.columnName)

    // region and

    // region String
    public infix fun String.and(other: String): ColumnSet<Any?> = toColumnAccessor() and other.toColumnAccessor()
    public infix fun <C> String.and(other: ColumnSet<C>): ColumnSet<Any?> = toColumnAccessor() and other
    public infix fun <C> String.and(other: KProperty<C>): ColumnSet<Any?> = toColumnAccessor() and other
    public infix fun <C> String.and(other: ColumnsSelector<T, C>): ColumnSet<Any?> = toColumnAccessor() and other()

    // endregion

    // region KProperty
    public infix fun <C> KProperty<C>.and(other: ColumnSet<C>): ColumnSet<C> = toColumnAccessor() and other
    public infix fun <C> KProperty<C>.and(other: String): ColumnSet<Any?> = toColumnAccessor() and other
    public infix fun <C> KProperty<C>.and(other: KProperty<C>): ColumnSet<C> =
        toColumnAccessor() and other.toColumnAccessor()

    public infix fun <C> KProperty<C>.and(other: ColumnsSelector<T, C>): ColumnSet<C> = toColumnAccessor() and other()

    // endregion

    // region ColumnSet

    public infix fun <C> ColumnSet<C>.and(other: KProperty<C>): ColumnSet<C> = this and other.toColumnAccessor()
    public infix fun <C> ColumnSet<C>.and(other: String): ColumnSet<Any?> = this and other.toColumnAccessor()
    public infix fun <C> ColumnSet<C>.and(other: ColumnSet<C>): ColumnSet<C> = ColumnsList(this, other)
    public infix fun <C> ColumnSet<C>.and(other: ColumnsSelector<T, C>): ColumnSet<C> = this and other()

    // endregion

    // region ColumnsSelector

    public infix fun <C> ColumnsSelector<T, C>.and(other: KProperty<C>): ColumnSet<C> = this() and other
    public infix fun <C> ColumnsSelector<T, C>.and(other: String): ColumnSet<Any?> = this() and other
    public infix fun <C> ColumnsSelector<T, C>.and(other: ColumnSet<C>): ColumnSet<C> = this() and other
    public infix fun <C> ColumnsSelector<T, C>.and(other: ColumnsSelector<T, C>): ColumnSet<C> = this() and other

    // endregion

    public fun <C> ColumnSet<C>.distinct(): ColumnSet<C> = DistinctColumnSet(this)

    public fun <C> String.dfsOf(type: KType, predicate: (ColumnWithPath<C>) -> Boolean = { true }): ColumnSet<*> =
        toColumnAccessor().dfsOf(type, predicate)

    public fun <C> KProperty<*>.dfsOf(type: KType, predicate: (ColumnWithPath<C>) -> Boolean = { true }): ColumnSet<*> =
        toColumnAccessor().dfsOf(type, predicate)

    public fun String.colsOf(type: KType): ColumnSet<Any?> = toColumnAccessor().colsOf(type)
    public fun KProperty<*>.colsOf(type: KType): ColumnSet<Any?> = toColumnAccessor().colsOf(type)

    public fun <C> String.colsOf(type: KType, filter: (DataColumn<C>) -> Boolean): ColumnSet<Any?> =
        toColumnAccessor().colsOf(type, filter)

    public fun <C> KProperty<*>.colsOf(type: KType, filter: (DataColumn<C>) -> Boolean): ColumnSet<Any?> =
        toColumnAccessor().colsOf(type, filter)
}

public inline fun <T, reified R> ColumnsSelectionDsl<T>.expr(
    name: String = "",
    infer: Infer = Infer.Nulls,
    noinline expression: AddExpression<T, R>,
): DataColumn<R> = mapToColumn(name, infer, expression)

internal fun <T, C> ColumnsSelector<T, C>.filter(predicate: (ColumnWithPath<C>) -> Boolean): ColumnsSelector<T, C> =
    { this@filter(it, it).filter(predicate) }

internal fun ColumnSet<*>.colsInternal(predicate: (AnyCol) -> Boolean) =
    transform { it.flatMap { it.children().filter { predicate(it.data) } } }

internal fun ColumnSet<*>.dfsInternal(predicate: (ColumnWithPath<*>) -> Boolean) =
    transform { it.filter { it.isColumnGroup() }.flatMap { it.children().dfs().filter(predicate) } }

public fun <C> ColumnSet<*>.dfsOf(type: KType, predicate: (ColumnWithPath<C>) -> Boolean = { true }): ColumnSet<*> =
    dfsInternal { it.isSubtypeOf(type) && predicate(it.cast()) }

public inline fun <reified C> ColumnSet<*>.dfsOf(noinline filter: (ColumnWithPath<C>) -> Boolean = { true }): ColumnSet<C> =
    dfsOf(
        typeOf<C>(),
        filter
    ) as ColumnSet<C>

public fun ColumnSet<*>.colsOf(type: KType): ColumnSet<Any?> = colsOf(type) { true }

public inline fun <reified C> ColumnSet<*>.colsOf(): ColumnSet<C> = colsOf(typeOf<C>()) as ColumnSet<C>

public fun <C> ColumnSet<*>.colsOf(type: KType, filter: (DataColumn<C>) -> Boolean): ColumnSet<C> =
    colsInternal { it.isSubtypeOf(type) && filter(it.cast()) } as ColumnSet<C>

public inline fun <reified C> ColumnSet<*>.colsOf(noinline filter: (DataColumn<C>) -> Boolean = { true }): ColumnSet<C> =
    colsOf(
        typeOf<C>(), filter
    )<|MERGE_RESOLUTION|>--- conflicted
+++ resolved
@@ -42,18 +42,6 @@
 
     public operator fun <C> ColumnPath.invoke(): DataColumn<C> = getColumn(this).cast()
 
-    public operator fun <T> KProperty<T>.invoke(): DataColumn<T> = this@ColumnSelectionDsl[this]
-
-    public operator fun <T> KProperty<DataRow<T>>.invoke(): ColumnGroup<T> = this@ColumnSelectionDsl[this]
-
-    public operator fun <T> KProperty<DataFrame<T>>.invoke(): FrameColumn<T> = this@ColumnSelectionDsl[this]
-
-    public operator fun <T, R> KProperty<DataRow<T>>.get(column: KProperty<R>): DataColumn<R> = invoke()[column]
-
-    public operator fun <T, R> KProperty<DataRow<T>>.get(column: KProperty<DataRow<R>>): ColumnGroup<R> = invoke()[column]
-
-    public operator fun <T, R> KProperty<DataRow<T>>.get(column: KProperty<DataFrame<R>>): FrameColumn<R> = invoke()[column]
-
     public operator fun <C> String.invoke(): DataColumn<C> = getColumn(this).cast()
 
     public operator fun String.get(column: String): ColumnPath = pathOf(this, column)
@@ -79,8 +67,6 @@
 
     public operator fun String.rangeTo(endInclusive: String): ColumnSet<*> =
         toColumnAccessor().rangeTo(endInclusive.toColumnAccessor())
-
-    public operator fun KProperty<*>.rangeTo(endInclusive: KProperty<*>): ColumnSet<*> = toColumnAccessor().rangeTo(endInclusive.toColumnAccessor())
 
     public operator fun AnyColumnReference.rangeTo(endInclusive: AnyColumnReference): ColumnSet<*> =
         object : ColumnSet<Any?> {
@@ -116,27 +102,19 @@
             transform { it.flatMap { col -> names.mapNotNull { col.getChild(it) } } }
         }
 
-    public fun <C> ColumnSet<*>.cols(firstCol: KProperty<C>, vararg otherCols: KProperty<C>): ColumnSet<C> =
-        (listOf(firstCol) + otherCols).let { names ->
-            transform { it.flatMap { col -> names.mapNotNull { col.getChild(it) } } }
-        }
-
     public fun ColumnSet<*>.cols(vararg indices: Int): ColumnSet<Any?> =
         transform { it.flatMap { it.children().let { children -> indices.map { children[it] } } } }
 
     public fun ColumnSet<*>.cols(range: IntRange): ColumnSet<Any?> =
-        transform { it.flatMap { it.children().subList(range.first, range.last + 1) } }
+        transform { it.flatMap { it.children().subList(range.start, range.endInclusive + 1) } }
 
     // region select
 
-<<<<<<< HEAD
-=======
     public fun <C> ColumnSet<DataRow<C>>.select(vararg columns: String): ColumnSet<*> = select { columns.toColumnSet() }
 
     public fun <C, R> ColumnSet<DataRow<C>>.select(vararg columns: KProperty<R>): ColumnSet<R> =
         select { columns.toColumnSet() }
 
->>>>>>> cb884c89
     public fun <C, R> ColumnSet<DataRow<C>>.select(selector: ColumnsSelector<C, R>): ColumnSet<R> = createColumnSet {
         this@select.resolve(it).flatMap { group ->
             group.asColumnGroup().getColumnsWithPaths(selector).map {
@@ -145,12 +123,6 @@
         }
     }
 
-    public fun <C> ColumnSet<DataRow<C>>.select(vararg columns: String): ColumnSet<*> = select { columns.toColumns() }
-
-    public fun <C, R> ColumnSet<DataRow<C>>.select(vararg columns: ColumnReference<R>): ColumnSet<R> = select { columns.toColumns() }
-
-    public fun <C, R> ColumnSet<DataRow<C>>.select(vararg columns: KProperty<R>): ColumnSet<R> = select { columns.toColumns() }
-
     // endregion
 
     // endregion
@@ -161,8 +133,6 @@
 
     public fun String.dfs(predicate: (ColumnWithPath<*>) -> Boolean): ColumnSet<*> = toColumnAccessor().dfs(predicate)
 
-    public fun <C> KProperty<C>.dfs(predicate: (ColumnWithPath<*>) -> Boolean): ColumnSet<*> = toColumnAccessor().dfs(predicate)
-
     // endregion
 
     // region all
@@ -170,8 +140,6 @@
     public fun SingleColumn<*>.all(): ColumnSet<*> = transformSingle { it.children() }
 
     public fun String.all(): ColumnSet<*> = toColumnAccessor().transformSingle { it.children() }
-
-    public fun KProperty<*>.all(): ColumnSet<*> = toColumnAccessor().transformSingle { it.children() }
 
     // region allDfs
 
@@ -179,8 +147,6 @@
         if (includeGroups) dfs { true } else dfs { !it.isColumnGroup() }
 
     public fun String.allDfs(includeGroups: Boolean = false): ColumnSet<Any?> = toColumnAccessor().allDfs(includeGroups)
-
-    public fun KProperty<*>.allDfs(includeGroups: Boolean = false): ColumnSet<Any?> = toColumnAccessor().allDfs(includeGroups)
 
     // endregion
 
@@ -200,24 +166,13 @@
 
     public fun SingleColumn<*>.allAfter(colName: String): ColumnSet<Any?> = allAfter(pathOf(colName))
     public fun SingleColumn<*>.allAfter(column: AnyColumnReference): ColumnSet<Any?> = allAfter(column.path())
-    public fun SingleColumn<*>.allAfter(column: KProperty<*>): ColumnSet<Any?> = allAfter(column.toColumnAccessor().path())
-
-    public fun String.allAfter(colPath: ColumnPath): ColumnSet<Any?> = toColumnAccessor().allAfter(colPath)
-    public fun String.allAfter(colName: String): ColumnSet<Any?> = toColumnAccessor().allAfter(colName)
-    public fun String.allAfter(column: AnyColumnReference): ColumnSet<Any?> = toColumnAccessor().allAfter(column)
-    public fun String.allAfter(column: KProperty<*>): ColumnSet<Any?> = toColumnAccessor().allAfter(column)
-
-    public fun KProperty<*>.allAfter(colPath: ColumnPath): ColumnSet<Any?> = toColumnAccessor().allAfter(colPath)
-    public fun KProperty<*>.allAfter(colName: String): ColumnSet<Any?> = toColumnAccessor().allAfter(colName)
-    public fun KProperty<*>.allAfter(column: AnyColumnReference): ColumnSet<Any?> = toColumnAccessor().allAfter(column)
-    public fun KProperty<*>.allAfter(column: KProperty<*>): ColumnSet<Any?> = toColumnAccessor().allAfter(column)
-
-    // endregion
-
-    // region allFrom
+
+    // endregion
+
+    // region allSince
 
     // including current
-    public fun SingleColumn<*>.allFrom(colPath: ColumnPath): ColumnSet<Any?> {
+    public fun SingleColumn<*>.allSince(colPath: ColumnPath): ColumnSet<Any?> {
         var take = false
         return children {
             if (take) true
@@ -228,19 +183,8 @@
         }
     }
 
-    public fun SingleColumn<*>.allFrom(colName: String): ColumnSet<Any?> = allFrom(pathOf(colName))
-    public fun SingleColumn<*>.allFrom(column: AnyColumnReference): ColumnSet<Any?> = allFrom(column.path())
-    public fun SingleColumn<*>.allFrom(column: KProperty<*>): ColumnSet<Any?> = allFrom(column.toColumnAccessor().path())
-
-    public fun String.allFrom(colPath: ColumnPath): ColumnSet<Any?> = toColumnAccessor().allFrom(colPath)
-    public fun String.allFrom(colName: String): ColumnSet<Any?> = toColumnAccessor().allFrom(colName)
-    public fun String.allFrom(column: AnyColumnReference): ColumnSet<Any?> = toColumnAccessor().allFrom(column)
-    public fun String.allFrom(column: KProperty<*>): ColumnSet<Any?> = toColumnAccessor().allFrom(column)
-
-    public fun KProperty<*>.allFrom(colPath: ColumnPath): ColumnSet<Any?> = toColumnAccessor().allFrom(colPath)
-    public fun KProperty<*>.allFrom(colName: String): ColumnSet<Any?> = toColumnAccessor().allFrom(colName)
-    public fun KProperty<*>.allFrom(column: AnyColumnReference): ColumnSet<Any?> = toColumnAccessor().allFrom(column)
-    public fun KProperty<*>.allFrom(column: KProperty<*>): ColumnSet<Any?> = toColumnAccessor().allFrom(column)
+    public fun SingleColumn<*>.allSince(colName: String): ColumnSet<Any?> = allSince(pathOf(colName))
+    public fun SingleColumn<*>.allSince(column: AnyColumnReference): ColumnSet<Any?> = allSince(column.path())
 
     // endregion
 
@@ -260,24 +204,13 @@
 
     public fun SingleColumn<*>.allBefore(colName: String): ColumnSet<Any?> = allBefore(pathOf(colName))
     public fun SingleColumn<*>.allBefore(column: AnyColumnReference): ColumnSet<Any?> = allBefore(column.path())
-    public fun SingleColumn<*>.allBefore(column: KProperty<*>): ColumnSet<Any?> = allBefore(column.toColumnAccessor().path())
-
-    public fun String.allBefore(colPath: ColumnPath): ColumnSet<Any?> = toColumnAccessor().allBefore(colPath)
-    public fun String.allBefore(colName: String): ColumnSet<Any?> = toColumnAccessor().allBefore(colName)
-    public fun String.allBefore(column: AnyColumnReference): ColumnSet<Any?> = toColumnAccessor().allBefore(column)
-    public fun String.allBefore(column: KProperty<*>): ColumnSet<Any?> = toColumnAccessor().allBefore(column)
-
-    public fun KProperty<*>.allBefore(colPath: ColumnPath): ColumnSet<Any?> = toColumnAccessor().allBefore(colPath)
-    public fun KProperty<*>.allBefore(colName: String): ColumnSet<Any?> = toColumnAccessor().allBefore(colName)
-    public fun KProperty<*>.allBefore(column: AnyColumnReference): ColumnSet<Any?> = toColumnAccessor().allBefore(column)
-    public fun KProperty<*>.allBefore(column: KProperty<*>): ColumnSet<Any?> = toColumnAccessor().allBefore(column)
-
-    // endregion
-
-    // region allUpTo
+
+    // endregion
+
+    // region allUntil
 
     // including current
-    public fun SingleColumn<*>.allUpTo(colPath: ColumnPath): ColumnSet<Any?> {
+    public fun SingleColumn<*>.allUntil(colPath: ColumnPath): ColumnSet<Any?> {
         var take = true
         return children {
             if (!take) false
@@ -288,45 +221,20 @@
         }
     }
 
-    public fun SingleColumn<*>.allUpTo(colName: String): ColumnSet<Any?> = allUpTo(pathOf(colName))
-    public fun SingleColumn<*>.allUpTo(column: AnyColumnReference): ColumnSet<Any?> = allUpTo(column.path())
-    public fun SingleColumn<*>.allUpTo(column: KProperty<*>): ColumnSet<Any?> = allUpTo(column.toColumnAccessor().path())
-
-    public fun String.allUpTo(colPath: ColumnPath): ColumnSet<Any?> = toColumnAccessor().allUpTo(colPath)
-    public fun String.allUpTo(colName: String): ColumnSet<Any?> = toColumnAccessor().allUpTo(colName)
-    public fun String.allUpTo(column: AnyColumnReference): ColumnSet<Any?> = toColumnAccessor().allUpTo(column)
-    public fun String.allUpTo(column: KProperty<*>): ColumnSet<Any?> = toColumnAccessor().allUpTo(column)
-
-    public fun KProperty<*>.allUpTo(colPath: ColumnPath): ColumnSet<Any?> = toColumnAccessor().allUpTo(colPath)
-    public fun KProperty<*>.allUpTo(colName: String): ColumnSet<Any?> = toColumnAccessor().allUpTo(colName)
-    public fun KProperty<*>.allUpTo(column: AnyColumnReference): ColumnSet<Any?> = toColumnAccessor().allUpTo(column)
-    public fun KProperty<*>.allUpTo(column: KProperty<*>): ColumnSet<Any?> = toColumnAccessor().allUpTo(column)
-
-    // endregion
-
-    // endregion
-
-    // region groups
+    public fun SingleColumn<*>.allUntil(colName: String): ColumnSet<Any?> = allUntil(pathOf(colName))
+    public fun SingleColumn<*>.allUntil(column: AnyColumnReference): ColumnSet<Any?> = allUntil(column.path())
+
+    // endregion
+
+    // endregion
 
     public fun SingleColumn<*>.groups(filter: (ColumnGroup<*>) -> Boolean = { true }): ColumnSet<AnyRow> =
         children { it.isColumnGroup() && filter(it.asColumnGroup()) } as ColumnSet<AnyRow>
 
-    public fun String.groups(filter: (ColumnGroup<*>) -> Boolean = { true }): ColumnSet<AnyRow> =
-        toColumnAccessor().groups(filter)
-
-    public fun KProperty<*>.groups(filter: (ColumnGroup<*>) -> Boolean = { true }): ColumnSet<AnyRow> =
-        toColumnAccessor().groups(filter)
-
-    // endregion
-
-    // region children
-
-    public fun ColumnSet<*>.children(predicate: (ColumnWithPath<Any?>) -> Boolean = { true }): ColumnSet<Any?> =
+    public fun <C> ColumnSet<C>.children(predicate: (ColumnWithPath<Any?>) -> Boolean = { true }): ColumnSet<Any?> =
         transform { it.flatMap { it.children().filter { predicate(it) } } }
 
     public fun ColumnGroupReference.children(): ColumnSet<Any?> = transformSingle { it.children() }
-
-    // endregion
 
     public operator fun <C> List<DataColumn<C>>.get(range: IntRange): ColumnSet<C> =
         ColumnsList(subList(range.first, range.last + 1))
@@ -337,7 +245,6 @@
         transform { it.mapNotNull { it.getChild(colName) } }
 
     public operator fun <C> ColumnSet<*>.get(column: ColumnReference<C>): ColumnSet<C> = cols(column)
-    public operator fun <C> ColumnSet<*>.get(column: KProperty<C>): ColumnSet<C> = cols(column)
 
     public fun SingleColumn<AnyRow>.take(n: Int): ColumnSet<*> = transformSingle { it.children().take(n) }
     public fun SingleColumn<AnyRow>.takeLast(n: Int): ColumnSet<*> = transformSingle { it.children().takeLast(n) }
@@ -389,18 +296,9 @@
         toColumnAccessor().into(column.columnName)
 
     public infix fun <C> ColumnReference<C>.named(newName: String): ColumnReference<C> = renamedReference(newName)
-    public infix fun <C> ColumnReference<C>.named(nameFrom: ColumnReference<*>): ColumnReference<C> = named(nameFrom.name)
-    public infix fun <C> ColumnReference<C>.named(nameFrom: KProperty<*>): ColumnReference<C> = named(nameFrom.columnName)
+    public infix fun <C> ColumnReference<C>.named(name: KProperty<*>): ColumnReference<C> = named(name.columnName)
 
     public infix fun String.named(newName: String): ColumnReference<Any?> = toColumnAccessor().named(newName)
-    public infix fun String.named(nameFrom: ColumnReference<*>): ColumnReference<Any?> = toColumnAccessor().named(nameFrom.name)
-    public infix fun String.named(nameFrom: KProperty<*>): ColumnReference<Any?> = toColumnAccessor().named(nameFrom.columnName)
-
-    public infix fun <C> KProperty<C>.named(newName: String): ColumnReference<C> = toColumnAccessor().named(newName)
-
-    public infix fun <C> KProperty<C>.named(nameFrom: ColumnReference<*>): ColumnReference<C> = toColumnAccessor().named(nameFrom.name)
-
-    public infix fun <C> KProperty<C>.named(nameFrom: KProperty<*>): ColumnReference<C> = toColumnAccessor().named(nameFrom.columnName)
 
     // region and
 
@@ -441,21 +339,6 @@
     // endregion
 
     public fun <C> ColumnSet<C>.distinct(): ColumnSet<C> = DistinctColumnSet(this)
-
-    public fun <C> String.dfsOf(type: KType, predicate: (ColumnWithPath<C>) -> Boolean = { true }): ColumnSet<*> =
-        toColumnAccessor().dfsOf(type, predicate)
-
-    public fun <C> KProperty<*>.dfsOf(type: KType, predicate: (ColumnWithPath<C>) -> Boolean = { true }): ColumnSet<*> =
-        toColumnAccessor().dfsOf(type, predicate)
-
-    public fun String.colsOf(type: KType): ColumnSet<Any?> = toColumnAccessor().colsOf(type)
-    public fun KProperty<*>.colsOf(type: KType): ColumnSet<Any?> = toColumnAccessor().colsOf(type)
-
-    public fun <C> String.colsOf(type: KType, filter: (DataColumn<C>) -> Boolean): ColumnSet<Any?> =
-        toColumnAccessor().colsOf(type, filter)
-
-    public fun <C> KProperty<*>.colsOf(type: KType, filter: (DataColumn<C>) -> Boolean): ColumnSet<Any?> =
-        toColumnAccessor().colsOf(type, filter)
 }
 
 public inline fun <T, reified R> ColumnsSelectionDsl<T>.expr(
@@ -466,6 +349,7 @@
 
 internal fun <T, C> ColumnsSelector<T, C>.filter(predicate: (ColumnWithPath<C>) -> Boolean): ColumnsSelector<T, C> =
     { this@filter(it, it).filter(predicate) }
+// internal fun Columns<*>.filter(predicate: (AnyCol) -> Boolean) = transform { it.filter { predicate(it.data) } }
 
 internal fun ColumnSet<*>.colsInternal(predicate: (AnyCol) -> Boolean) =
     transform { it.flatMap { it.children().filter { predicate(it.data) } } }
