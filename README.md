# Kotlin DataFrame: typesafe in-memory structured data processing for JVM
[![JetBrains incubator project](https://jb.gg/badges/incubator.svg)](https://confluence.jetbrains.com/display/ALL/JetBrains+on+GitHub)
[![Kotlin component alpha stability](https://img.shields.io/badge/project-alpha-kotlin.svg?colorA=555555&colorB=DB3683&label=&logo=kotlin&logoColor=ffffff&logoWidth=10)](https://kotlinlang.org/docs/components-stability.html)
[![Kotlin](https://img.shields.io/badge/kotlin-2.0.20-blue.svg?logo=kotlin)](http://kotlinlang.org)
[![Dynamic XML Badge](https://img.shields.io/badge/dynamic/xml?url=https%3A%2F%2Frepo1.maven.org%2Fmaven2%2Forg%2Fjetbrains%2Fkotlinx%2Fdataframe%2Fmaven-metadata.xml&query=%2F%2Fversion%5Bnot%28contains%28text%28%29%2C%22dev%22%29%29%5D%5Blast%28%29%5D&label=Release%20version)](https://search.maven.org/artifact/org.jetbrains.kotlinx/dataframe)
[![Dynamic XML Badge](https://img.shields.io/badge/dynamic/xml?url=https%3A%2F%2Frepo1.maven.org%2Fmaven2%2Forg%2Fjetbrains%2Fkotlinx%2Fdataframe%2Fmaven-metadata.xml&query=%2F%2Fversion%5Bcontains%28text%28%29%2C%22dev%22%29%5D%5Blast%28%29%5D&label=Dev%20version&color=yellow
)](https://search.maven.org/artifact/org.jetbrains.kotlinx/dataframe)
[![GitHub License](https://img.shields.io/badge/license-Apache%20License%202.0-blue.svg?style=flat)](http://www.apache.org/licenses/LICENSE-2.0)
[![Binder](https://mybinder.org/badge_logo.svg)](https://mybinder.org/v2/gh/Kotlin/dataframe/HEAD)

Kotlin DataFrame aims to reconcile Kotlin's static typing with the dynamic nature of data by utilizing both the full power of the Kotlin language and the opportunities provided by intermittent code execution in Jupyter notebooks and REPL.   

* **Hierarchical** — represents hierarchical data structures, such as JSON or a tree of JVM objects.
* **Functional** — data processing pipeline is organized in a chain of `DataFrame` transformation operations. Every operation returns a new instance of `DataFrame` reusing underlying storage wherever it's possible.
* **Readable** — data transformation operations are defined in DSL close to natural language.
* **Practical** — provides simple solutions for common problems and the ability to perform complex tasks.
* **Minimalistic** — simple, yet powerful data model of three column kinds.
* **Interoperable** — convertable with Kotlin data classes and collections.
* **Generic** — can store objects of any type, not only numbers or strings.
* **Typesafe** — on-the-fly generation of extension properties for type safe data access with Kotlin-style care for null safety.
* **Polymorphic** — type compatibility derives from column schema compatibility. You can define a function that requires a special subset of columns in a dataframe but doesn't care about other columns.

Integrates with [Kotlin kernel for Jupyter](https://github.com/Kotlin/kotlin-jupyter). Inspired by [krangl](https://github.com/holgerbrandl/krangl), Kotlin Collections and [pandas](https://pandas.pydata.org/)

## Documentation

Explore [**documentation**](https://kotlin.github.io/dataframe/overview.html) for details.

You could find the following articles there:

* [Get started with Kotlin DataFrame](https://kotlin.github.io/dataframe/gettingstarted.html)
* [Working with Data Schemas](https://kotlin.github.io/dataframe/schemas.html)
* [Full list of all supported operations](https://kotlin.github.io/dataframe/operations.html)
    * [Reading from SQL databases](https://kotlin.github.io/dataframe/readsqldatabases.html)
    * [Reading/writing from/to different file formats like JSON, CSV, Apache Arrow](https://kotlin.github.io/dataframe/read.html)
    * [Joining dataframes](https://kotlin.github.io/dataframe/join.html)
    * [GroupBy operation](https://kotlin.github.io/dataframe/groupby.html)
* [Rendering to HTML](https://kotlin.github.io/dataframe/tohtml.html#jupyter-notebooks)

### What's new
Check out this [notebook with new features](examples/notebooks/feature_overviews/0.14.1/new_features.ipynb) in development for the next release.

The DataFrame compiler plugin has reached public preview!
Here's a [compiler plugin demo project](https://github.com/koperagen/df-plugin-demo) that works with [IntelliJ IDEA](https://www.jetbrains.com/idea/) 2024.2.

## Setup

```kotlin
<<<<<<< HEAD
implementation("org.jetbrains.kotlinx:dataframe:0.14.1")
=======
implementation("org.jetbrains.kotlinx:dataframe:0.14.0")
>>>>>>> 096a86ae
```

Optional Gradle plugin for enhanced type safety and schema generation
https://kotlin.github.io/dataframe/schemasgradle.html
```kotlin
<<<<<<< HEAD
id("org.jetbrains.kotlinx.dataframe") version "0.14.1"
=======
id("org.jetbrains.kotlinx.dataframe") version "0.14.0"
>>>>>>> 096a86ae
```

Check out the [custom setup page](https://kotlin.github.io/dataframe/gettingstartedgradleadvanced.html) if you don't need some of the formats as dependencies,
for Groovy, and for configurations specific to Android projects.

## Getting started

```kotlin
import org.jetbrains.kotlinx.dataframe.*
import org.jetbrains.kotlinx.dataframe.api.*
import org.jetbrains.kotlinx.dataframe.io.*
```

```kotlin
val df = DataFrame.read("https://raw.githubusercontent.com/Kotlin/dataframe/master/data/jetbrains_repositories.csv")
df["full_name"][0] // Indexing https://kotlin.github.io/dataframe/access.html

df.filter { "stargazers_count"<Int>() > 50 }.print() 
```

## Getting started with data schema

Requires Gradle plugin to work
```kotlin
<<<<<<< HEAD
id("org.jetbrains.kotlinx.dataframe") version "0.14.1"
=======
id("org.jetbrains.kotlinx.dataframe") version "0.14.0"
>>>>>>> 096a86ae
```

Plugin generates extension properties API for provided sample of data. Column names and their types become discoverable in completion.

```kotlin
// Make sure to place the file annotation above the package directive
@file:ImportDataSchema(
    "Repository",
    "https://raw.githubusercontent.com/Kotlin/dataframe/master/data/jetbrains_repositories.csv",
)

package example

import org.jetbrains.kotlinx.dataframe.annotations.ImportDataSchema
import org.jetbrains.kotlinx.dataframe.api.*

fun main() {
    // execute `assemble` to generate extension properties API
    val df = Repository.readCSV()
    df.fullName[0]
    
    df.filter { stargazersCount > 50 }
}
```

## Getting started in Jupyter Notebook / Kotlin Notebook

Install the [Kotlin kernel](https://github.com/Kotlin/kotlin-jupyter) for [Jupyter](https://jupyter.org/)

Import the stable `dataframe` version into a notebook: 
```
%use dataframe
```
or a specific version:
```
%use dataframe(<version>)
```

```kotlin
val df = DataFrame.read("https://raw.githubusercontent.com/Kotlin/dataframe/master/data/jetbrains_repositories.csv")
df // the last expression in the cell is displayed
```

When a cell with a variable declaration is executed, in the next cell `DataFrame` provides extension properties based on its data 
```kotlin
df.filter { stargazers_count > 50 }
```

## Data model
* `DataFrame` is a list of columns with equal sizes and distinct names.
* `DataColumn` is a named list of values. Can be one of three kinds:
  * `ValueColumn` — contains data
  * `ColumnGroup` — contains columns
  * `FrameColumn` — contains dataframes

## Syntax example

Let us show you how data cleaning and aggregation pipelines could look like with DataFrame.

**Create:**
```kotlin
// create columns
val fromTo by columnOf("LoNDon_paris", "MAdrid_miLAN", "londON_StockhOlm", "Budapest_PaRis", "Brussels_londOn")
val flightNumber by columnOf(10045.0, Double.NaN, 10065.0, Double.NaN, 10085.0)
val recentDelays by columnOf("23,47", null, "24, 43, 87", "13", "67, 32")
val airline by columnOf("KLM(!)", "{Air France} (12)", "(British Airways. )", "12. Air France", "'Swiss Air'")

// create dataframe
val df = dataFrameOf(fromTo, flightNumber, recentDelays, airline)

// print dataframe
df.print()
```

**Clean:**
```kotlin
// typed accessors for columns
// that will appear during
// dataframe transformation
val origin by column<String>()
val destination by column<String>()

val clean = df
    // fill missing flight numbers
    .fillNA { flightNumber }.with { prev()!!.flightNumber + 10 }

    // convert flight numbers to int
    .convert { flightNumber }.toInt()

    // clean 'airline' column
    .update { airline }.with { "([a-zA-Z\\s]+)".toRegex().find(it)?.value ?: "" }

    // split 'fromTo' column into 'origin' and 'destination'
    .split { fromTo }.by("_").into(origin, destination)

    // clean 'origin' and 'destination' columns
    .update { origin and destination }.with { it.lowercase().replaceFirstChar(Char::uppercase) }

    // split lists of delays in 'recentDelays' into separate columns
    // 'delay1', 'delay2'... and nest them inside original column `recentDelays`
    .split { recentDelays }.inward { "delay$it" }

    // convert string values in `delay1`, `delay2` into ints
    .parse { recentDelays }
```

**Aggregate:**
```kotlin
clean
    // group by the flight origin renamed into "from"
    .groupBy { origin named "from" }.aggregate {
        // we are in the context of a single data group

        // total number of flights from origin
        count() into "count"

        // list of flight numbers
        flightNumber into "flight numbers"

        // counts of flights per airline
        airline.valueCounts() into "airlines"

        // max delay across all delays in `delay1` and `delay2`
        recentDelays.maxOrNull { delay1 and delay2 } into "major delay"

        // separate lists of recent delays for `delay1`, `delay2` and `delay3`
        recentDelays.implode(dropNA = true) into "recent delays"

        // total delay per destination
        pivot { destination }.sum { recentDelays.colsOf<Int?>() } into "total delays to"
    }
```

Check it out on [**Datalore**](https://datalore.jetbrains.com/view/notebook/vq5j45KWkYiSQnACA2Ymij) to get a better visual impression of what happens and what the hierarchical dataframe structure looks like. 

Explore [**more examples here**](examples).

## Kotlin, Kotlin Jupyter, OpenAPI, Arrow and JDK versions

This table shows the mapping between main library component versions and minimum supported Java versions.

| Kotlin DataFrame Version | Minimum Java Version | Kotlin Version | Kotlin Jupyter Version | OpenAPI version | Apache Arrow version |
|--------------------------|----------------------|----------------|------------------------|-----------------|----------------------|
| 0.10.0                   | 8                    | 1.8.20         | 0.11.0-358             | 3.0.0           | 11.0.0               |
| 0.10.1                   | 8                    | 1.8.20         | 0.11.0-358             | 3.0.0           | 11.0.0               |
| 0.11.0                   | 8                    | 1.8.20         | 0.11.0-358             | 3.0.0           | 11.0.0               |
| 0.11.1                   | 8                    | 1.8.20         | 0.11.0-358             | 3.0.0           | 11.0.0               |
| 0.12.0                   | 8                    | 1.9.0          | 0.11.0-358             | 3.0.0           | 11.0.0               |
| 0.12.1                   | 8                    | 1.9.0          | 0.11.0-358             | 3.0.0           | 11.0.0               |
| 0.13.1                   | 8                    | 1.9.22         | 0.12.0-139             | 3.0.0           | 15.0.0               |
<<<<<<< HEAD
| 0.14.1                   | 8                    | 2.0.20         | 0.12.0-139             | 3.0.0           | 17.0.0               |
=======
| 0.14.0                   | 8                    | 2.0.20         | 0.12.0-139             | 3.0.0           | 17.0.0               |
>>>>>>> 096a86ae

## Code of Conduct

This project and the corresponding community are governed by the [JetBrains Open Source and Community Code of Conduct](https://confluence.jetbrains.com/display/ALL/JetBrains+Open+Source+and+Community+Code+of+Conduct). Please make sure you read it.

## License

Kotlin DataFrame is licensed under the [Apache 2.0 License](LICENSE).<|MERGE_RESOLUTION|>--- conflicted
+++ resolved
@@ -38,7 +38,7 @@
 * [Rendering to HTML](https://kotlin.github.io/dataframe/tohtml.html#jupyter-notebooks)
 
 ### What's new
-Check out this [notebook with new features](examples/notebooks/feature_overviews/0.14.1/new_features.ipynb) in development for the next release.
+Check out this [notebook with new features](examples/notebooks/feature_overviews/0.14.0/new_features.ipynb) in development for the next release.
 
 The DataFrame compiler plugin has reached public preview!
 Here's a [compiler plugin demo project](https://github.com/koperagen/df-plugin-demo) that works with [IntelliJ IDEA](https://www.jetbrains.com/idea/) 2024.2.
@@ -46,21 +46,13 @@
 ## Setup
 
 ```kotlin
-<<<<<<< HEAD
 implementation("org.jetbrains.kotlinx:dataframe:0.14.1")
-=======
-implementation("org.jetbrains.kotlinx:dataframe:0.14.0")
->>>>>>> 096a86ae
 ```
 
 Optional Gradle plugin for enhanced type safety and schema generation
 https://kotlin.github.io/dataframe/schemasgradle.html
 ```kotlin
-<<<<<<< HEAD
 id("org.jetbrains.kotlinx.dataframe") version "0.14.1"
-=======
-id("org.jetbrains.kotlinx.dataframe") version "0.14.0"
->>>>>>> 096a86ae
 ```
 
 Check out the [custom setup page](https://kotlin.github.io/dataframe/gettingstartedgradleadvanced.html) if you don't need some of the formats as dependencies,
@@ -85,11 +77,7 @@
 
 Requires Gradle plugin to work
 ```kotlin
-<<<<<<< HEAD
 id("org.jetbrains.kotlinx.dataframe") version "0.14.1"
-=======
-id("org.jetbrains.kotlinx.dataframe") version "0.14.0"
->>>>>>> 096a86ae
 ```
 
 Plugin generates extension properties API for provided sample of data. Column names and their types become discoverable in completion.
@@ -240,11 +228,7 @@
 | 0.12.0                   | 8                    | 1.9.0          | 0.11.0-358             | 3.0.0           | 11.0.0               |
 | 0.12.1                   | 8                    | 1.9.0          | 0.11.0-358             | 3.0.0           | 11.0.0               |
 | 0.13.1                   | 8                    | 1.9.22         | 0.12.0-139             | 3.0.0           | 15.0.0               |
-<<<<<<< HEAD
 | 0.14.1                   | 8                    | 2.0.20         | 0.12.0-139             | 3.0.0           | 17.0.0               |
-=======
-| 0.14.0                   | 8                    | 2.0.20         | 0.12.0-139             | 3.0.0           | 17.0.0               |
->>>>>>> 096a86ae
 
 ## Code of Conduct
 
